/*
 * Copyright 2019 Robert Winkler
 *
 * Licensed under the Apache License, Version 2.0 (the "License");
 * you may not use this file except in compliance with the License.
 * You may obtain a copy of the License at
 *
 *        http://www.apache.org/licenses/LICENSE-2.0
 *
 * Unless required by applicable law or agreed to in writing, software
 * distributed under the License is distributed on an "AS IS" BASIS,
 * WITHOUT WARRANTIES OR CONDITIONS OF ANY KIND, either express or implied.
 * See the License for the specific language governing permissions and
 * limitations under the License.
 */
package io.github.resilience4j.rxjava3.circuitbreaker.operator;

import io.github.resilience4j.circuitbreaker.CircuitBreaker;
import io.github.resilience4j.rxjava3.AbstractSubscriber;
import io.reactivex.rxjava3.core.Flowable;
import io.reactivex.rxjava3.internal.subscriptions.EmptySubscription;
import org.reactivestreams.Publisher;
import org.reactivestreams.Subscriber;

import java.util.Objects;
<<<<<<< HEAD
=======
import java.util.Optional;
import java.util.concurrent.TimeUnit;
>>>>>>> c30123c9

import static io.github.resilience4j.circuitbreaker.CallNotPermittedException.createCallNotPermittedException;
import static java.util.Objects.requireNonNull;

class FlowableCircuitBreaker<T> extends Flowable<T> {

    private final CircuitBreaker circuitBreaker;
    private final Publisher<T> upstream;

    FlowableCircuitBreaker(Publisher<T> upstream, CircuitBreaker circuitBreaker) {
        this.circuitBreaker = requireNonNull(circuitBreaker);
        this.upstream = Objects.requireNonNull(upstream, "source is null");
    }

    @Override
    protected void subscribeActual(Subscriber<? super T> downstream) {
        if (circuitBreaker.tryAcquirePermission()) {
            upstream.subscribe(new CircuitBreakerSubscriber(downstream));
        } else {
            downstream.onSubscribe(EmptySubscription.INSTANCE);
            downstream.onError(createCallNotPermittedException(circuitBreaker));
        }
    }

    class CircuitBreakerSubscriber extends AbstractSubscriber<T> {

        private final long start;

        CircuitBreakerSubscriber(Subscriber<? super T> downstreamSubscriber) {
            super(downstreamSubscriber);
            this.start = circuitBreaker.getCurrentTimestamp();
        }

        @Override
        public void hookOnError(Throwable t) {
            circuitBreaker.onError(circuitBreaker.getCurrentTimestamp() - start, circuitBreaker.getTimestampUnit(), t);
        }

        @Override
        public void hookOnComplete() {
<<<<<<< HEAD
            circuitBreaker.onSuccess(circuitBreaker.getCurrentTimestamp() - start, circuitBreaker.getTimestampUnit());
=======
            circuitBreaker.onSuccess(System.nanoTime() - start, TimeUnit.NANOSECONDS, Optional.empty());
>>>>>>> c30123c9
        }

        @Override
        public void hookOnCancel() {
            if (eventWasEmitted.get()) {
<<<<<<< HEAD
                circuitBreaker.onSuccess(circuitBreaker.getCurrentTimestamp() - start, circuitBreaker.getTimestampUnit());
=======
                circuitBreaker.onSuccess(System.nanoTime() - start, TimeUnit.NANOSECONDS, Optional.empty());
>>>>>>> c30123c9
            } else {
                circuitBreaker.releasePermission();
            }
        }
    }

}<|MERGE_RESOLUTION|>--- conflicted
+++ resolved
@@ -23,11 +23,7 @@
 import org.reactivestreams.Subscriber;
 
 import java.util.Objects;
-<<<<<<< HEAD
-=======
 import java.util.Optional;
-import java.util.concurrent.TimeUnit;
->>>>>>> c30123c9
 
 import static io.github.resilience4j.circuitbreaker.CallNotPermittedException.createCallNotPermittedException;
 import static java.util.Objects.requireNonNull;
@@ -68,21 +64,13 @@
 
         @Override
         public void hookOnComplete() {
-<<<<<<< HEAD
             circuitBreaker.onSuccess(circuitBreaker.getCurrentTimestamp() - start, circuitBreaker.getTimestampUnit());
-=======
-            circuitBreaker.onSuccess(System.nanoTime() - start, TimeUnit.NANOSECONDS, Optional.empty());
->>>>>>> c30123c9
         }
 
         @Override
         public void hookOnCancel() {
             if (eventWasEmitted.get()) {
-<<<<<<< HEAD
                 circuitBreaker.onSuccess(circuitBreaker.getCurrentTimestamp() - start, circuitBreaker.getTimestampUnit());
-=======
-                circuitBreaker.onSuccess(System.nanoTime() - start, TimeUnit.NANOSECONDS, Optional.empty());
->>>>>>> c30123c9
             } else {
                 circuitBreaker.releasePermission();
             }
