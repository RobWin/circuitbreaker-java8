--- conflicted
+++ resolved
@@ -95,51 +95,23 @@
                 .tag(TagNames.NAME, circuitBreaker.getName())
                 .register(registry).getId());
 
+        idSet.add(Timer callTimer = Timer.builder(names.responseTimesMetricName)
+                .tag(TagNames.NAME, circuitBreaker.getName())
+                .publishPercentiles(0.80, 0.90, 0.95, 0.98)
+                .publishPercentileHistogram()
+                .register(registry).getId());
+
+        circuitBreaker.getEventPublisher()
+                .onSuccess(event -> callTimer.record(event.getElapsedDuration()))
+                .onError(event -> callTimer.record(event.getElapsedDuration()));
+
         meterIdMap.put(circuitBreaker.getName(), idSet);
     }
 
     @Override
     public void bindTo(MeterRegistry registry) {
-<<<<<<< HEAD
-        for (CircuitBreaker circuitBreaker : circuitBreakers) {
-            Gauge.builder(names.getStateMetricName(), circuitBreaker, (cb) -> cb.getState().getOrder())
-                    .tag(TagNames.NAME, circuitBreaker.getName())
-                    .register(registry);
-
-            Gauge.builder(names.getCallsMetricName(), circuitBreaker, (cb) -> cb.getMetrics().getNumberOfFailedCalls())
-                    .tag(TagNames.NAME, circuitBreaker.getName())
-                    .tag(TagNames.KIND, "failed")
-                    .register(registry);
-            Gauge.builder(names.getCallsMetricName(), circuitBreaker, (cb) -> cb.getMetrics().getNumberOfNotPermittedCalls())
-                    .tag(TagNames.NAME, circuitBreaker.getName())
-                    .tag(TagNames.KIND, "not_permitted")
-                    .register(registry);
-            Gauge.builder(names.getCallsMetricName(), circuitBreaker, (cb) -> cb.getMetrics().getNumberOfSuccessfulCalls())
-                    .tag(TagNames.NAME, circuitBreaker.getName())
-                    .tag(TagNames.KIND, "successful")
-                    .register(registry);
-
-            Gauge.builder(names.getBufferedCallsMetricName(), circuitBreaker, (cb) -> cb.getMetrics().getNumberOfBufferedCalls())
-                    .tag(TagNames.NAME, circuitBreaker.getName())
-                    .register(registry);
-
-            Gauge.builder(names.getMaxBufferedCallsMetricName(), circuitBreaker, (cb) -> cb.getMetrics().getMaxNumberOfBufferedCalls())
-                    .tag(TagNames.NAME, circuitBreaker.getName())
-                    .register(registry);
-
-            Timer callTimer = Timer.builder(names.responseTimesMetricName)
-                    .tag(TagNames.NAME, circuitBreaker.getName())
-                    .publishPercentiles(0.80, 0.90, 0.95, 0.98)
-                    .publishPercentileHistogram()
-                    .register(registry);
-
-            circuitBreaker.getEventPublisher()
-                    .onSuccess(event -> callTimer.record(event.getElapsedDuration()))
-                    .onError(event -> callTimer.record(event.getElapsedDuration()));
-=======
         for (CircuitBreaker circuitBreaker : circuitBreakerRegistry.getAllCircuitBreakers()) {
             addMetrics(registry, circuitBreaker);
->>>>>>> 16ba6816
         }
         circuitBreakerRegistry.getEventPublisher().onEntryAdded(event -> addMetrics(registry, event.getAddedEntry()));
         circuitBreakerRegistry.getEventPublisher().onEntryRemoved(event -> removeMetrics(registry, event.getRemovedEntry().getName()));
@@ -156,11 +128,8 @@
         public static final String DEFAULT_CIRCUIT_BREAKER_STATE_METRIC_NAME = "resilience4j_circuitbreaker_state";
         public static final String DEFAULT_CIRCUIT_BREAKER_BUFFERED_CALLS = "resilience4j_circuitbreaker_buffered_calls";
         public static final String DEFAULT_CIRCUIT_BREAKER_MAX_BUFFERED_CALLS = "resilience4j_circuitbreaker_max_buffered_calls";
-<<<<<<< HEAD
+        public static final String DEFAULT_CIRCUIT_BREAKER_FAILURE_RATE = "resilience4j_circuitbreaker_failure_rate";
         public static final String DEFAULT_CIRCUIT_BREAKER_RESPONSE_TIMES = "resilience4j_circuitbreaker_respone_times";
-=======
-        public static final String DEFAULT_CIRCUIT_BREAKER_FAILURE_RATE = "resilience4j_circuitbreaker_failure_rate";
->>>>>>> 16ba6816
 
         /**
          * Returns a builder for creating custom metric names.
@@ -182,11 +151,8 @@
         private String stateMetricName = DEFAULT_CIRCUIT_BREAKER_STATE_METRIC_NAME;
         private String bufferedCallsMetricName = DEFAULT_CIRCUIT_BREAKER_BUFFERED_CALLS;
         private String maxBufferedCallsMetricName = DEFAULT_CIRCUIT_BREAKER_MAX_BUFFERED_CALLS;
-<<<<<<< HEAD
+        private String failureRateMetricName = DEFAULT_CIRCUIT_BREAKER_FAILURE_RATE;
         private String responseTimesMetricName = DEFAULT_CIRCUIT_BREAKER_RESPONSE_TIMES;
-=======
-        private String failureRateMetricName = DEFAULT_CIRCUIT_BREAKER_FAILURE_RATE;
->>>>>>> 16ba6816
 
         private MetricNames() {}
 
@@ -218,17 +184,16 @@
             return stateMetricName;
         }
 
-<<<<<<< HEAD
+        /** Returns the metric name for failure rate, defaults to {@value DEFAULT_CIRCUIT_BREAKER_FAILURE_RATE}.
+         * @return The failure rate metric name.
+         */
+        public String getFailureRateMetricName() {
+            return failureRateMetricName;
+        }
+
         /** Returns the metric name for state, defaults to {@value DEFAULT_CIRCUIT_BREAKER_RESPONSE_TIMES}. */
         public String getResponseTimesMetricName() {
             return responseTimesMetricName;
-=======
-        /** Returns the metric name for failure rate, defaults to {@value DEFAULT_CIRCUIT_BREAKER_FAILURE_RATE}.
-         * @return The failure rate metric name.
-         */
-        public String getFailureRateMetricName() {
-            return failureRateMetricName;
->>>>>>> 16ba6816
         }
 
         /** Helps building custom instance of {@link MetricNames}. */
@@ -270,15 +235,12 @@
                 return this;
             }
 
-<<<<<<< HEAD
             /** Overrides the default metric name {@value MetricNames#DEFAULT_CIRCUIT_BREAKER_RESPONSE_TIMES} with a given one. */
             public Builder responseTimesMetricName(String responseTimesMetricName) {
                 metricNames.responseTimesMetricName = requireNonNull(responseTimesMetricName);
                 return this;
             }
 
-            /** Builds {@link MetricNames} instance. */
-=======
             /** Overrides the default metric name {@value MetricNames#DEFAULT_CIRCUIT_BREAKER_FAILURE_RATE} with a given one.
              * @param failureRateMetricName The failure rate metric name.
              * @return The builder.
@@ -291,7 +253,6 @@
             /** Builds {@link MetricNames} instance.
              * @return The built {@link MetricNames} instance.
              */
->>>>>>> 16ba6816
             public MetricNames build() {
                 return metricNames;
             }
