--- conflicted
+++ resolved
@@ -39,12 +39,7 @@
     /**
      * Creates a new binder that uses given {@code registry} as source of circuit breakers.
      *
-<<<<<<< HEAD
-     * @param metricNames custom metric names
-     * @param registry the source of circuit breakers
-=======
      * @param circuitBreakerRegistry the source of circuit breakers
->>>>>>> 0832928f
      * @return The {@link TaggedCircuitBreakerMetrics} instance.
      */
     public static TaggedCircuitBreakerMetrics ofCircuitBreakerRegistry(CircuitBreakerRegistry circuitBreakerRegistry) {
@@ -54,12 +49,8 @@
     /**
      * Creates a new binder that uses given {@code registry} as source of circuit breakers.
      *
-<<<<<<< HEAD
-     * @param registry the source of circuit breakers
-=======
      * @param metricNames custom metric names
      * @param circuitBreakerRegistry the source of circuit breakers
->>>>>>> 0832928f
      * @return The {@link TaggedCircuitBreakerMetrics} instance.
      */
     public static TaggedCircuitBreakerMetrics ofCircuitBreakerRegistry(MetricNames metricNames, CircuitBreakerRegistry circuitBreakerRegistry) {
@@ -226,8 +217,6 @@
                 return this;
             }
 
-<<<<<<< HEAD
-=======
             /** Overrides the default metric name {@value MetricNames#DEFAULT_CIRCUIT_BREAKER_FAILURE_RATE} with a given one.
              * @param failureRateMetricName The failure rate metric name.
              * @return The builder.
@@ -237,7 +226,6 @@
                 return this;
             }
 
->>>>>>> 0832928f
             /** Builds {@link MetricNames} instance.
              * @return The built {@link MetricNames} instance.
              */
