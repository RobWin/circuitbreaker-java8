package io.github.resilience4j.circuitbreaker.autoconfigure;

import io.github.resilience4j.circuitbreaker.CircuitBreaker;
import io.github.resilience4j.circuitbreaker.CircuitBreakerRegistry;
import io.github.resilience4j.circuitbreaker.configure.CircuitBreakerConfiguration;
import io.github.resilience4j.circuitbreaker.configure.CircuitBreakerConfigurationProperties;
import io.github.resilience4j.circuitbreaker.event.CircuitBreakerEvent;
import io.github.resilience4j.consumer.EventConsumerRegistry;
import io.github.resilience4j.core.registry.RegistryEventConsumer;
import org.springframework.boot.autoconfigure.condition.ConditionalOnMissingBean;
import org.springframework.cloud.context.config.annotation.RefreshScope;
import org.springframework.context.annotation.Bean;
import org.springframework.context.annotation.Configuration;

@Configuration
public abstract class AbstractRefreshScopedCircuitBreakerConfiguration {

    protected final CircuitBreakerConfiguration circuitBreakerConfiguration;
    protected final CircuitBreakerConfigurationProperties circuitBreakerProperties;

    protected AbstractRefreshScopedCircuitBreakerConfiguration(
        CircuitBreakerConfigurationProperties circuitBreakerProperties) {
        this.circuitBreakerProperties = circuitBreakerProperties;
        this.circuitBreakerConfiguration = new CircuitBreakerConfiguration(
            circuitBreakerProperties);
    }

    /**
     * @param eventConsumerRegistry the circuit breaker event consumer registry
     * @return the RefreshScoped CircuitBreakerRegistry
     */
    @Bean
    @RefreshScope
    @ConditionalOnMissingBean
    public CircuitBreakerRegistry circuitBreakerRegistry(
        EventConsumerRegistry<CircuitBreakerEvent> eventConsumerRegistry,
        RegistryEventConsumer<CircuitBreaker> circuitBreakerRegistryEventConsumer) {
        CircuitBreakerRegistry circuitBreakerRegistry =
            circuitBreakerConfiguration.createCircuitBreakerRegistry(circuitBreakerProperties,
                circuitBreakerRegistryEventConsumer);

        // Register the event consumers
<<<<<<< HEAD
        circuitBreakerConfiguration.registerEventConsumer(circuitBreakerRegistry, eventConsumerRegistry);
        io.vavr.collection.HashMap<String, String> mergedTags = io.vavr.collection.HashMap.empty();
        circuitBreakerProperties.getInstances().values().forEach(instanceProperties -> {
            instanceProperties.getTags().forEach(mergedTags::put);
        });
        circuitBreakerProperties.getConfigs().values().forEach(defaultConfig -> {
            defaultConfig.getTags().forEach(mergedTags::put);
        });
=======
        circuitBreakerConfiguration
            .registerEventConsumer(circuitBreakerRegistry, eventConsumerRegistry);

>>>>>>> 74df952e
        // Initialize backends that were initially configured.
        circuitBreakerConfiguration.initCircuitBreakerRegistry(circuitBreakerRegistry, mergedTags);

        return circuitBreakerRegistry;
    }

}<|MERGE_RESOLUTION|>--- conflicted
+++ resolved
@@ -40,7 +40,6 @@
                 circuitBreakerRegistryEventConsumer);
 
         // Register the event consumers
-<<<<<<< HEAD
         circuitBreakerConfiguration.registerEventConsumer(circuitBreakerRegistry, eventConsumerRegistry);
         io.vavr.collection.HashMap<String, String> mergedTags = io.vavr.collection.HashMap.empty();
         circuitBreakerProperties.getInstances().values().forEach(instanceProperties -> {
@@ -49,13 +48,8 @@
         circuitBreakerProperties.getConfigs().values().forEach(defaultConfig -> {
             defaultConfig.getTags().forEach(mergedTags::put);
         });
-=======
-        circuitBreakerConfiguration
-            .registerEventConsumer(circuitBreakerRegistry, eventConsumerRegistry);
-
->>>>>>> 74df952e
         // Initialize backends that were initially configured.
-        circuitBreakerConfiguration.initCircuitBreakerRegistry(circuitBreakerRegistry, mergedTags);
+        circuitBreakerConfiguration.initCircuitBreakerRegistry(circuitBreakerRegistry);
 
         return circuitBreakerRegistry;
     }
