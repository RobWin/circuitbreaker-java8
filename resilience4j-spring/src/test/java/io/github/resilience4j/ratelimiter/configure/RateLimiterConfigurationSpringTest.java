/*
 * Copyright 2019 Mahmoud Romeh
 *
 * Licensed under the Apache License, Version 2.0 (the "License");
 * you may not use this file except in compliance with the License.
 * You may obtain a copy of the License at
 *
 *        http://www.apache.org/licenses/LICENSE-2.0
 *
 * Unless required by applicable law or agreed to in writing, software
 * distributed under the License is distributed on an "AS IS" BASIS,
 * WITHOUT WARRANTIES OR CONDITIONS OF ANY KIND, either express or implied.
 * See the License for the specific language governing permissions and
 * limitations under the License.
 */
package io.github.resilience4j.ratelimiter.configure;

import io.github.resilience4j.consumer.DefaultEventConsumerRegistry;
import io.github.resilience4j.consumer.EventConsumerRegistry;
import io.github.resilience4j.fallback.FallbackDecorators;
import io.github.resilience4j.ratelimiter.RateLimiterRegistry;
import io.github.resilience4j.ratelimiter.event.RateLimiterEvent;
import org.junit.Test;
import org.junit.runner.RunWith;
import org.springframework.beans.factory.annotation.Autowired;
import org.springframework.context.annotation.Bean;
import org.springframework.context.annotation.ComponentScan;
import org.springframework.context.annotation.Configuration;
import org.springframework.test.context.ContextConfiguration;
import org.springframework.test.context.junit4.SpringJUnit4ClassRunner;

import java.util.List;

import static org.junit.Assert.assertNotNull;
import static org.junit.Assert.assertTrue;

@RunWith(SpringJUnit4ClassRunner.class)
@ContextConfiguration(classes = {
    RateLimiterConfigurationSpringTest.ConfigWithOverrides.class
})
public class RateLimiterConfigurationSpringTest {

    @Autowired
    private ConfigWithOverrides configWithOverrides;

<<<<<<< HEAD
=======

>>>>>>> e8f80339
    @Test
    public void testAllCircuitBreakerConfigurationBeansOverridden() {
        assertNotNull(configWithOverrides.rateLimiterRegistry);
        assertNotNull(configWithOverrides.rateLimiterAspect);
        assertNotNull(configWithOverrides.rateLimiterEventEventConsumerRegistry);
        assertNotNull(configWithOverrides.rateLimiterConfigurationProperties);
        assertTrue(configWithOverrides.rateLimiterConfigurationProperties.getConfigs().size() == 1);
    }

    @Configuration
    @ComponentScan({"io.github.resilience4j.ratelimiter", "io.github.resilience4j.fallback"})
    public static class ConfigWithOverrides {

        private RateLimiterRegistry rateLimiterRegistry;

        private RateLimiterAspect rateLimiterAspect;

        private EventConsumerRegistry<RateLimiterEvent> rateLimiterEventEventConsumerRegistry;

        private RateLimiterConfigurationProperties rateLimiterConfigurationProperties;

        @Bean
        public RateLimiterRegistry rateLimiterRegistry() {
            rateLimiterRegistry = RateLimiterRegistry.ofDefaults();
            return rateLimiterRegistry;
        }

        @Bean
<<<<<<< HEAD
        public RateLimiterAspect rateLimiterAspect(RateLimiterAspectHelper rateLimiterAspectHelper) {
            rateLimiterAspect = new RateLimiterAspect(rateLimiterAspectHelper, rateLimiterConfigurationProperties());
=======
        public RateLimiterAspect rateLimiterAspect(RateLimiterRegistry rateLimiterRegistry,
            @Autowired(required = false) List<RateLimiterAspectExt> rateLimiterAspectExts,
            FallbackDecorators recoveryDecorators) {
            rateLimiterAspect = new RateLimiterAspect(rateLimiterRegistry,
                rateLimiterConfigurationProperties(), rateLimiterAspectExts, recoveryDecorators);
>>>>>>> e8f80339
            return rateLimiterAspect;
        }

        @Bean
        public EventConsumerRegistry<RateLimiterEvent> eventConsumerRegistry() {
            rateLimiterEventEventConsumerRegistry = new DefaultEventConsumerRegistry<>();
            return rateLimiterEventEventConsumerRegistry;
        }

        @Bean
        public RateLimiterConfigurationProperties rateLimiterConfigurationProperties() {
            rateLimiterConfigurationProperties = new RateLimiterConfigurationPropertiesTest();
            return rateLimiterConfigurationProperties;
        }

<<<<<<< HEAD
        private class RateLimiterConfigurationPropertiesTest extends RateLimiterConfigurationProperties {
=======
        private class RateLimiterConfigurationPropertiesTest extends
            RateLimiterConfigurationProperties {
>>>>>>> e8f80339

            RateLimiterConfigurationPropertiesTest() {
                InstanceProperties instanceProperties = new InstanceProperties();
                instanceProperties.setBaseConfig("sharedConfig");
                instanceProperties.setLimitForPeriod(3);
                getConfigs().put("sharedBackend", instanceProperties);
            }

        }
    }

}<|MERGE_RESOLUTION|>--- conflicted
+++ resolved
@@ -43,10 +43,6 @@
     @Autowired
     private ConfigWithOverrides configWithOverrides;
 
-<<<<<<< HEAD
-=======
-
->>>>>>> e8f80339
     @Test
     public void testAllCircuitBreakerConfigurationBeansOverridden() {
         assertNotNull(configWithOverrides.rateLimiterRegistry);
@@ -75,16 +71,8 @@
         }
 
         @Bean
-<<<<<<< HEAD
         public RateLimiterAspect rateLimiterAspect(RateLimiterAspectHelper rateLimiterAspectHelper) {
             rateLimiterAspect = new RateLimiterAspect(rateLimiterAspectHelper, rateLimiterConfigurationProperties());
-=======
-        public RateLimiterAspect rateLimiterAspect(RateLimiterRegistry rateLimiterRegistry,
-            @Autowired(required = false) List<RateLimiterAspectExt> rateLimiterAspectExts,
-            FallbackDecorators recoveryDecorators) {
-            rateLimiterAspect = new RateLimiterAspect(rateLimiterRegistry,
-                rateLimiterConfigurationProperties(), rateLimiterAspectExts, recoveryDecorators);
->>>>>>> e8f80339
             return rateLimiterAspect;
         }
 
@@ -100,12 +88,8 @@
             return rateLimiterConfigurationProperties;
         }
 
-<<<<<<< HEAD
-        private class RateLimiterConfigurationPropertiesTest extends RateLimiterConfigurationProperties {
-=======
-        private class RateLimiterConfigurationPropertiesTest extends
-            RateLimiterConfigurationProperties {
->>>>>>> e8f80339
+        private class RateLimiterConfigurationPropertiesTest
+                extends RateLimiterConfigurationProperties {
 
             RateLimiterConfigurationPropertiesTest() {
                 InstanceProperties instanceProperties = new InstanceProperties();
@@ -116,5 +100,4 @@
 
         }
     }
-
 }