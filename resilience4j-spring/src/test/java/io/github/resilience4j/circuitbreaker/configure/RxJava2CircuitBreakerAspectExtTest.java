/*
 * Copyright 2019 Mahmoud Romeh
 *
 * Licensed under the Apache License, Version 2.0 (the "License");
 * you may not use this file except in compliance with the License.
 * You may obtain a copy of the License at
 *
 *        http://www.apache.org/licenses/LICENSE-2.0
 *
 * Unless required by applicable law or agreed to in writing, software
 * distributed under the License is distributed on an "AS IS" BASIS,
 * WITHOUT WARRANTIES OR CONDITIONS OF ANY KIND, either express or implied.
 * See the License for the specific language governing permissions and
 * limitations under the License.
 */
package io.github.resilience4j.circuitbreaker.configure;

<<<<<<< HEAD

=======
import io.github.resilience4j.circuitbreaker.CircuitBreaker;
import io.reactivex.Flowable;
import io.reactivex.Single;
>>>>>>> e8f80339
import org.aspectj.lang.ProceedingJoinPoint;
import org.junit.Test;
import org.junit.runner.RunWith;
import org.mockito.InjectMocks;
import org.mockito.Mock;
import org.mockito.junit.MockitoJUnitRunner;

<<<<<<< HEAD
import io.github.resilience4j.circuitbreaker.CircuitBreaker;
import io.reactivex.Flowable;
import io.reactivex.Single;
import io.vavr.CheckedFunction0;
import static org.assertj.core.api.Assertions.assertThat;
=======
import static org.assertj.core.api.Assertions.assertThat;
import static org.mockito.Mockito.when;
>>>>>>> e8f80339

/**
 * aspect unit test
 */
@RunWith(MockitoJUnitRunner.class)
public class RxJava2CircuitBreakerAspectExtTest {
<<<<<<< HEAD

    @Mock
    ProceedingJoinPoint proceedingJoinPoint;

    @InjectMocks
    RxJava2CircuitBreakerAspectExt rxJava2CircuitBreakerAspectExt;

    @Test
    public void testCheckTypes() {
        assertThat(rxJava2CircuitBreakerAspectExt.canHandleReturnType(Flowable.class)).isTrue();
        assertThat(rxJava2CircuitBreakerAspectExt.canHandleReturnType(Single.class)).isTrue();
    }

    @Test
    public void testSingleType() throws Throwable {
        CircuitBreaker circuitBreaker = CircuitBreaker.ofDefaults("test");
        CheckedFunction0<Object> decorated = rxJava2CircuitBreakerAspectExt.decorate(circuitBreaker, () -> Single.just("Test"));
        assertThat(decorated.apply()).isInstanceOf(Single.class);
    }

    @Test
    public void testFlowableType() throws Throwable {
        CircuitBreaker circuitBreaker = CircuitBreaker.ofDefaults("test");
        CheckedFunction0<Object> decorated = rxJava2CircuitBreakerAspectExt.decorate(circuitBreaker, () -> Flowable.just("Test"));
        assertThat(decorated.apply()).isInstanceOf(Flowable.class);
=======

    @Mock
    ProceedingJoinPoint proceedingJoinPoint;

    @InjectMocks
    RxJava2CircuitBreakerAspectExt rxJava2CircuitBreakerAspectExt;


    @Test
    public void testCheckTypes() {
        assertThat(rxJava2CircuitBreakerAspectExt.canHandleReturnType(Flowable.class)).isTrue();
        assertThat(rxJava2CircuitBreakerAspectExt.canHandleReturnType(Single.class)).isTrue();
    }

    @Test
    public void testReactorTypes() throws Throwable {
        CircuitBreaker circuitBreaker = CircuitBreaker.ofDefaults("test");

        when(proceedingJoinPoint.proceed()).thenReturn(Single.just("Test"));
        assertThat(rxJava2CircuitBreakerAspectExt
            .handle(proceedingJoinPoint, circuitBreaker, "testMethod")).isNotNull();

        when(proceedingJoinPoint.proceed()).thenReturn(Flowable.just("Test"));
        assertThat(rxJava2CircuitBreakerAspectExt
            .handle(proceedingJoinPoint, circuitBreaker, "testMethod")).isNotNull();
>>>>>>> e8f80339
    }
}<|MERGE_RESOLUTION|>--- conflicted
+++ resolved
@@ -15,13 +15,9 @@
  */
 package io.github.resilience4j.circuitbreaker.configure;
 
-<<<<<<< HEAD
-
-=======
 import io.github.resilience4j.circuitbreaker.CircuitBreaker;
 import io.reactivex.Flowable;
 import io.reactivex.Single;
->>>>>>> e8f80339
 import org.aspectj.lang.ProceedingJoinPoint;
 import org.junit.Test;
 import org.junit.runner.RunWith;
@@ -29,26 +25,19 @@
 import org.mockito.Mock;
 import org.mockito.junit.MockitoJUnitRunner;
 
-<<<<<<< HEAD
 import io.github.resilience4j.circuitbreaker.CircuitBreaker;
 import io.reactivex.Flowable;
 import io.reactivex.Single;
 import io.vavr.CheckedFunction0;
 import static org.assertj.core.api.Assertions.assertThat;
-=======
 import static org.assertj.core.api.Assertions.assertThat;
 import static org.mockito.Mockito.when;
->>>>>>> e8f80339
 
 /**
  * aspect unit test
  */
 @RunWith(MockitoJUnitRunner.class)
 public class RxJava2CircuitBreakerAspectExtTest {
-<<<<<<< HEAD
-
-    @Mock
-    ProceedingJoinPoint proceedingJoinPoint;
 
     @InjectMocks
     RxJava2CircuitBreakerAspectExt rxJava2CircuitBreakerAspectExt;
@@ -71,32 +60,5 @@
         CircuitBreaker circuitBreaker = CircuitBreaker.ofDefaults("test");
         CheckedFunction0<Object> decorated = rxJava2CircuitBreakerAspectExt.decorate(circuitBreaker, () -> Flowable.just("Test"));
         assertThat(decorated.apply()).isInstanceOf(Flowable.class);
-=======
-
-    @Mock
-    ProceedingJoinPoint proceedingJoinPoint;
-
-    @InjectMocks
-    RxJava2CircuitBreakerAspectExt rxJava2CircuitBreakerAspectExt;
-
-
-    @Test
-    public void testCheckTypes() {
-        assertThat(rxJava2CircuitBreakerAspectExt.canHandleReturnType(Flowable.class)).isTrue();
-        assertThat(rxJava2CircuitBreakerAspectExt.canHandleReturnType(Single.class)).isTrue();
-    }
-
-    @Test
-    public void testReactorTypes() throws Throwable {
-        CircuitBreaker circuitBreaker = CircuitBreaker.ofDefaults("test");
-
-        when(proceedingJoinPoint.proceed()).thenReturn(Single.just("Test"));
-        assertThat(rxJava2CircuitBreakerAspectExt
-            .handle(proceedingJoinPoint, circuitBreaker, "testMethod")).isNotNull();
-
-        when(proceedingJoinPoint.proceed()).thenReturn(Flowable.just("Test"));
-        assertThat(rxJava2CircuitBreakerAspectExt
-            .handle(proceedingJoinPoint, circuitBreaker, "testMethod")).isNotNull();
->>>>>>> e8f80339
     }
 }