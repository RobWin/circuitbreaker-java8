--- conflicted
+++ resolved
@@ -8,11 +8,6 @@
 import io.github.resilience4j.bulkhead.configure.threadpool.ThreadPoolBulkheadConfiguration;
 import io.github.resilience4j.bulkhead.event.BulkheadEvent;
 import io.github.resilience4j.common.CompositeCustomizer;
-<<<<<<< HEAD
-import io.github.resilience4j.common.bulkhead.configuration.BulkheadConfigCustomizer;
-import io.github.resilience4j.common.bulkhead.configuration.ThreadPoolBulkheadConfigCustomizer;
-=======
->>>>>>> bb720462
 import io.github.resilience4j.common.bulkhead.configuration.ThreadPoolBulkheadConfigurationProperties;
 import io.github.resilience4j.consumer.DefaultEventConsumerRegistry;
 import io.github.resilience4j.core.ConfigurationNotFoundException;
@@ -51,12 +46,8 @@
         //When
         ThreadPoolBulkheadRegistry bulkheadRegistry = threadPoolBulkheadConfiguration
             .threadPoolBulkheadRegistry(bulkheadConfigurationProperties, eventConsumerRegistry,
-<<<<<<< HEAD
-                new CompositeRegistryEventConsumer<>(emptyList()), compositeThreadPoolBulkheadCustomizerTestInstance());
-=======
                 new CompositeRegistryEventConsumer<>(emptyList()),
                 new CompositeCustomizer<>(Collections.emptyList()));
->>>>>>> bb720462
 
         //Then
         assertThat(bulkheadRegistry.getAllBulkheads().size()).isEqualTo(2);
@@ -117,11 +108,7 @@
             ThreadPoolBulkheadRegistry bulkheadRegistry = threadPoolBulkheadConfiguration
                 .threadPoolBulkheadRegistry(bulkheadConfigurationProperties, eventConsumerRegistry,
                     new CompositeRegistryEventConsumer<>(emptyList()),
-<<<<<<< HEAD
-                    compositeThreadPoolBulkheadCustomizerTestInstance());
-=======
                     new CompositeCustomizer<>(Collections.emptyList()));
->>>>>>> bb720462
             //Then
             assertThat(bulkheadRegistry.getAllBulkheads().size()).isEqualTo(2);
             // Should get default config and core number
@@ -178,12 +165,8 @@
         //When
         BulkheadRegistry bulkheadRegistry = bulkheadConfiguration
             .bulkheadRegistry(bulkheadConfigurationProperties, eventConsumerRegistry,
-<<<<<<< HEAD
-                new CompositeRegistryEventConsumer<>(emptyList()),compositeBulkheadCustomizerTestInstance());
-=======
                 new CompositeRegistryEventConsumer<>(emptyList()), new CompositeCustomizer<>(
                     Collections.emptyList()));
->>>>>>> bb720462
 
         //Then
         assertThat(bulkheadRegistry.getAllBulkheads().size()).isEqualTo(2);
@@ -236,12 +219,8 @@
         //When
         BulkheadRegistry bulkheadRegistry = bulkheadConfiguration
             .bulkheadRegistry(bulkheadConfigurationProperties, eventConsumerRegistry,
-<<<<<<< HEAD
-                new CompositeRegistryEventConsumer<>(emptyList()),compositeBulkheadCustomizerTestInstance());
-=======
                 new CompositeRegistryEventConsumer<>(emptyList()),
                 new CompositeCustomizer<>(Collections.emptyList()));
->>>>>>> bb720462
 
         //Then
         assertThat(bulkheadRegistry.getAllBulkheads().size()).isEqualTo(2);
@@ -280,21 +259,10 @@
         //When
         assertThatThrownBy(() -> bulkheadConfiguration
             .bulkheadRegistry(bulkheadConfigurationProperties, eventConsumerRegistry,
-<<<<<<< HEAD
-                new CompositeRegistryEventConsumer<>(emptyList()),compositeBulkheadCustomizerTestInstance()))
-=======
                 new CompositeRegistryEventConsumer<>(emptyList()),
                 new CompositeCustomizer<>(Collections.emptyList())))
->>>>>>> bb720462
             .isInstanceOf(ConfigurationNotFoundException.class)
             .hasMessage("Configuration with name 'unknownConfig' does not exist");
     }
 
-    private CompositeCustomizer<BulkheadConfigCustomizer> compositeBulkheadCustomizerTestInstance() {
-        return new CompositeCustomizer<>(Collections.emptyList());
-    }
-
-    private CompositeCustomizer<ThreadPoolBulkheadConfigCustomizer> compositeThreadPoolBulkheadCustomizerTestInstance() {
-        return new CompositeCustomizer<>(Collections.emptyList());
-    }
 }