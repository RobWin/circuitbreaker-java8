--- conflicted
+++ resolved
@@ -1,17 +1,13 @@
 package io.github.resilience4j;
 
 import io.github.resilience4j.bulkhead.annotation.Bulkhead;
-<<<<<<< HEAD
 import io.github.resilience4j.decorators.annotation.Decorator;
 import io.reactivex.Completable;
 import io.reactivex.Flowable;
 import io.reactivex.Maybe;
 import io.reactivex.Observable;
 import io.reactivex.Single;
-=======
-import io.reactivex.*;
 import org.springframework.stereotype.Component;
->>>>>>> e8f80339
 import reactor.core.publisher.Flux;
 import reactor.core.publisher.Mono;
 
@@ -20,17 +16,9 @@
 
 @Component
 public class BulkheadDummyService implements TestDummyService {
-<<<<<<< HEAD
-	@Override
-        @Decorator(bulkhead = @Bulkhead(name = BACKEND, fallbackMethod = "recovery"))
-	public String sync() {
-		return syncError();
-	}
-=======
->>>>>>> e8f80339
 
     @Override
-    @Bulkhead(name = BACKEND, fallbackMethod = "recovery")
+    @Decorator(bulkhead = @Bulkhead(name = BACKEND, fallbackMethod = "recovery"))
     public String sync() {
         return syncError();
     }
