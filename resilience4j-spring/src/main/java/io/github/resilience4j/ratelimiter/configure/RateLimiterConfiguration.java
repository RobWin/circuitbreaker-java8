/*
 * Copyright 2017 Bohdan Storozhuk
 *
 * Licensed under the Apache License, Version 2.0 (the "License");
 * you may not use this file except in compliance with the License.
 * You may obtain a copy of the License at
 *
 *        http://www.apache.org/licenses/LICENSE-2.0
 *
 * Unless required by applicable law or agreed to in writing, software
 * distributed under the License is distributed on an "AS IS" BASIS,
 * WITHOUT WARRANTIES OR CONDITIONS OF ANY KIND, either express or implied.
 * See the License for the specific language governing permissions and
 * limitations under the License.
 */
package io.github.resilience4j.ratelimiter.configure;


import io.github.resilience4j.consumer.DefaultEventConsumerRegistry;
import io.github.resilience4j.consumer.EventConsumerRegistry;
import io.github.resilience4j.core.registry.CompositeRegistryEventConsumer;
import io.github.resilience4j.core.registry.RegistryEventConsumer;
import io.github.resilience4j.fallback.FallbackDecorators;
import io.github.resilience4j.ratelimiter.RateLimiter;
import io.github.resilience4j.ratelimiter.RateLimiterConfig;
import io.github.resilience4j.ratelimiter.RateLimiterRegistry;
import io.github.resilience4j.ratelimiter.event.RateLimiterEvent;
import io.github.resilience4j.utils.AspectJOnClasspathCondition;
import io.github.resilience4j.utils.ReactorOnClasspathCondition;
import io.github.resilience4j.utils.RxJava2OnClasspathCondition;
import org.springframework.beans.factory.annotation.Autowired;
import org.springframework.context.annotation.Bean;
import org.springframework.context.annotation.Conditional;
import org.springframework.context.annotation.Configuration;
import org.springframework.context.annotation.Primary;

import java.util.ArrayList;
import java.util.List;
import java.util.Map;
import java.util.Optional;
import java.util.stream.Collectors;

/**
 * {@link org.springframework.context.annotation.Configuration Configuration} for resilience4j
 * ratelimiter.
 */
@Configuration
public class RateLimiterConfiguration {

    @Bean
<<<<<<< HEAD
    public RateLimiterRegistry rateLimiterRegistry(RateLimiterConfigurationProperties rateLimiterProperties,
                                                   EventConsumerRegistry<RateLimiterEvent> rateLimiterEventsConsumerRegistry,
                                                   RegistryEventConsumer<RateLimiter> rateLimiterRegistryEventConsumer) {
        RateLimiterRegistry rateLimiterRegistry = createRateLimiterRegistry(rateLimiterProperties, rateLimiterRegistryEventConsumer);
        registerEventConsumer(rateLimiterRegistry, rateLimiterEventsConsumerRegistry, rateLimiterProperties);
        io.vavr.collection.HashMap<String, String> mergedTags = io.vavr.collection.HashMap.empty();
        rateLimiterProperties.getInstances().values().forEach(instanceProperties -> {
            instanceProperties.getTags().forEach(mergedTags::put);
        });
        rateLimiterProperties.getConfigs().values().forEach(defaultConfig -> {
            defaultConfig.getTags().forEach(mergedTags::put);
        });
        rateLimiterProperties.getInstances().forEach(
                (name, properties) ->
                        rateLimiterRegistry.rateLimiter(name, rateLimiterProperties.createRateLimiterConfig(properties), mergedTags)
=======
    public RateLimiterRegistry rateLimiterRegistry(
        RateLimiterConfigurationProperties rateLimiterProperties,
        EventConsumerRegistry<RateLimiterEvent> rateLimiterEventsConsumerRegistry,
        RegistryEventConsumer<RateLimiter> rateLimiterRegistryEventConsumer) {
        RateLimiterRegistry rateLimiterRegistry = createRateLimiterRegistry(rateLimiterProperties,
            rateLimiterRegistryEventConsumer);
        registerEventConsumer(rateLimiterRegistry, rateLimiterEventsConsumerRegistry,
            rateLimiterProperties);
        rateLimiterProperties.getInstances().forEach(
            (name, properties) -> rateLimiterRegistry
                .rateLimiter(name, rateLimiterProperties.createRateLimiterConfig(properties))
>>>>>>> 74df952e
        );
        return rateLimiterRegistry;
    }

    @Bean
    @Primary
    public RegistryEventConsumer<RateLimiter> rateLimiterRegistryEventConsumer(
<<<<<<< HEAD
            Optional<List<RegistryEventConsumer<RateLimiter>>> optionalRegistryEventConsumers) {
        return new CompositeRegistryEventConsumer<>(optionalRegistryEventConsumers.orElseGet(ArrayList::new));
=======
        Optional<List<RegistryEventConsumer<RateLimiter>>> optionalRegistryEventConsumers) {
        return new CompositeRegistryEventConsumer<>(
            optionalRegistryEventConsumers.orElseGet(ArrayList::new));
>>>>>>> 74df952e
    }

    /**
     * Initializes a rate limiter registry.
     *
     * @param rateLimiterConfigurationProperties The rate limiter configuration properties.
     * @return a RateLimiterRegistry
     */
<<<<<<< HEAD
    private RateLimiterRegistry createRateLimiterRegistry(RateLimiterConfigurationProperties rateLimiterConfigurationProperties,
                                                          RegistryEventConsumer<RateLimiter> rateLimiterRegistryEventConsumer) {
        Map<String, RateLimiterConfig> configs = rateLimiterConfigurationProperties.getConfigs()
                .entrySet().stream().collect(Collectors.toMap(Map.Entry::getKey,
                        entry -> rateLimiterConfigurationProperties.createRateLimiterConfig(entry.getValue())));
=======
    private RateLimiterRegistry createRateLimiterRegistry(
        RateLimiterConfigurationProperties rateLimiterConfigurationProperties,
        RegistryEventConsumer<RateLimiter> rateLimiterRegistryEventConsumer) {
        Map<String, RateLimiterConfig> configs = rateLimiterConfigurationProperties.getConfigs()
            .entrySet().stream().collect(Collectors.toMap(Map.Entry::getKey,
                entry -> rateLimiterConfigurationProperties
                    .createRateLimiterConfig(entry.getValue())));
>>>>>>> 74df952e

        return RateLimiterRegistry.of(configs, rateLimiterRegistryEventConsumer);
    }

    /**
<<<<<<< HEAD
     * Registers the post creation consumer function that registers the consumer events to the rate limiters.
=======
     * Registers the post creation consumer function that registers the consumer events to the rate
     * limiters.
>>>>>>> 74df952e
     *
     * @param rateLimiterRegistry   The rate limiter registry.
     * @param eventConsumerRegistry The event consumer registry.
     */
    private void registerEventConsumer(RateLimiterRegistry rateLimiterRegistry,
<<<<<<< HEAD
                                       EventConsumerRegistry<RateLimiterEvent> eventConsumerRegistry, RateLimiterConfigurationProperties rateLimiterConfigurationProperties) {
        rateLimiterRegistry.getEventPublisher().onEntryAdded(event -> registerEventConsumer(eventConsumerRegistry, event.getAddedEntry(), rateLimiterConfigurationProperties));
    }

    private void registerEventConsumer(EventConsumerRegistry<RateLimiterEvent> eventConsumerRegistry, RateLimiter rateLimiter, RateLimiterConfigurationProperties rateLimiterConfigurationProperties) {
        final io.github.resilience4j.common.ratelimiter.configuration.RateLimiterConfigurationProperties.InstanceProperties limiterProperties = rateLimiterConfigurationProperties.getInstances().get(rateLimiter.getName());
        if (limiterProperties != null && limiterProperties.getSubscribeForEvents() != null && limiterProperties.getSubscribeForEvents()) {
            rateLimiter.getEventPublisher().onEvent(eventConsumerRegistry.createEventConsumer(rateLimiter.getName(), limiterProperties.getEventConsumerBufferSize() != null && limiterProperties.getEventConsumerBufferSize() != 0 ? limiterProperties.getEventConsumerBufferSize() : 100));
=======
        EventConsumerRegistry<RateLimiterEvent> eventConsumerRegistry,
        RateLimiterConfigurationProperties rateLimiterConfigurationProperties) {
        rateLimiterRegistry.getEventPublisher().onEntryAdded(
            event -> registerEventConsumer(eventConsumerRegistry, event.getAddedEntry(),
                rateLimiterConfigurationProperties));
    }

    private void registerEventConsumer(
        EventConsumerRegistry<RateLimiterEvent> eventConsumerRegistry, RateLimiter rateLimiter,
        RateLimiterConfigurationProperties rateLimiterConfigurationProperties) {
        final io.github.resilience4j.common.ratelimiter.configuration.RateLimiterConfigurationProperties.InstanceProperties limiterProperties = rateLimiterConfigurationProperties
            .getInstances().get(rateLimiter.getName());
        if (limiterProperties != null && limiterProperties.getSubscribeForEvents() != null
            && limiterProperties.getSubscribeForEvents()) {
            rateLimiter.getEventPublisher().onEvent(eventConsumerRegistry
                .createEventConsumer(rateLimiter.getName(),
                    limiterProperties.getEventConsumerBufferSize() != null
                        && limiterProperties.getEventConsumerBufferSize() != 0 ? limiterProperties
                        .getEventConsumerBufferSize() : 100));
>>>>>>> 74df952e
        }
    }

    @Bean
    @Conditional(value = {AspectJOnClasspathCondition.class})
<<<<<<< HEAD
    public RateLimiterAspect rateLimiterAspect(RateLimiterConfigurationProperties rateLimiterProperties, RateLimiterRegistry rateLimiterRegistry, @Autowired(required = false) List<RateLimiterAspectExt> rateLimiterAspectExtList, FallbackDecorators fallbackDecorators) {
        return new RateLimiterAspect(rateLimiterRegistry, rateLimiterProperties, rateLimiterAspectExtList, fallbackDecorators);
=======
    public RateLimiterAspect rateLimiterAspect(
        RateLimiterConfigurationProperties rateLimiterProperties,
        RateLimiterRegistry rateLimiterRegistry,
        @Autowired(required = false) List<RateLimiterAspectExt> rateLimiterAspectExtList,
        FallbackDecorators fallbackDecorators) {
        return new RateLimiterAspect(rateLimiterRegistry, rateLimiterProperties,
            rateLimiterAspectExtList, fallbackDecorators);
>>>>>>> 74df952e
    }

    @Bean
    @Conditional(value = {RxJava2OnClasspathCondition.class, AspectJOnClasspathCondition.class})
    public RxJava2RateLimiterAspectExt rxJava2RateLimiterAspectExt() {
        return new RxJava2RateLimiterAspectExt();
    }

    @Bean
    @Conditional(value = {ReactorOnClasspathCondition.class, AspectJOnClasspathCondition.class})
    public ReactorRateLimiterAspectExt reactorRateLimiterAspectExt() {
        return new ReactorRateLimiterAspectExt();
    }

    /**
<<<<<<< HEAD
     * The EventConsumerRegistry is used to manage EventConsumer instances.
     * The EventConsumerRegistry is used by the RateLimiterHealthIndicator to show the latest RateLimiterEvents events
     * for each RateLimiter instance.
=======
     * The EventConsumerRegistry is used to manage EventConsumer instances. The
     * EventConsumerRegistry is used by the RateLimiterHealthIndicator to show the latest
     * RateLimiterEvents events for each RateLimiter instance.
>>>>>>> 74df952e
     *
     * @return The EventConsumerRegistry of RateLimiterEvent bean.
     */
    @Bean
    public EventConsumerRegistry<RateLimiterEvent> rateLimiterEventsConsumerRegistry() {
        return new DefaultEventConsumerRegistry<>();
    }

}<|MERGE_RESOLUTION|>--- conflicted
+++ resolved
@@ -47,13 +47,12 @@
 @Configuration
 public class RateLimiterConfiguration {
 
-    @Bean
-<<<<<<< HEAD
-    public RateLimiterRegistry rateLimiterRegistry(RateLimiterConfigurationProperties rateLimiterProperties,
-                                                   EventConsumerRegistry<RateLimiterEvent> rateLimiterEventsConsumerRegistry,
-                                                   RegistryEventConsumer<RateLimiter> rateLimiterRegistryEventConsumer) {
-        RateLimiterRegistry rateLimiterRegistry = createRateLimiterRegistry(rateLimiterProperties, rateLimiterRegistryEventConsumer);
-        registerEventConsumer(rateLimiterRegistry, rateLimiterEventsConsumerRegistry, rateLimiterProperties);
+	@Bean
+	public RateLimiterRegistry rateLimiterRegistry(RateLimiterConfigurationProperties rateLimiterProperties,
+	                                               EventConsumerRegistry<RateLimiterEvent> rateLimiterEventsConsumerRegistry,
+												   RegistryEventConsumer<RateLimiter> rateLimiterRegistryEventConsumer) {
+		RateLimiterRegistry rateLimiterRegistry = createRateLimiterRegistry(rateLimiterProperties, rateLimiterRegistryEventConsumer);
+		registerEventConsumer(rateLimiterRegistry, rateLimiterEventsConsumerRegistry, rateLimiterProperties);
         io.vavr.collection.HashMap<String, String> mergedTags = io.vavr.collection.HashMap.empty();
         rateLimiterProperties.getInstances().values().forEach(instanceProperties -> {
             instanceProperties.getTags().forEach(mergedTags::put);
@@ -62,36 +61,18 @@
             defaultConfig.getTags().forEach(mergedTags::put);
         });
         rateLimiterProperties.getInstances().forEach(
-                (name, properties) ->
-                        rateLimiterRegistry.rateLimiter(name, rateLimiterProperties.createRateLimiterConfig(properties), mergedTags)
-=======
-    public RateLimiterRegistry rateLimiterRegistry(
-        RateLimiterConfigurationProperties rateLimiterProperties,
-        EventConsumerRegistry<RateLimiterEvent> rateLimiterEventsConsumerRegistry,
-        RegistryEventConsumer<RateLimiter> rateLimiterRegistryEventConsumer) {
-        RateLimiterRegistry rateLimiterRegistry = createRateLimiterRegistry(rateLimiterProperties,
-            rateLimiterRegistryEventConsumer);
-        registerEventConsumer(rateLimiterRegistry, rateLimiterEventsConsumerRegistry,
-            rateLimiterProperties);
-        rateLimiterProperties.getInstances().forEach(
-            (name, properties) -> rateLimiterRegistry
-                .rateLimiter(name, rateLimiterProperties.createRateLimiterConfig(properties))
->>>>>>> 74df952e
+            (name, properties) ->
+                rateLimiterRegistry.rateLimiter(name, rateLimiterProperties.createRateLimiterConfig(properties), mergedTags)
         );
         return rateLimiterRegistry;
-    }
+	}
 
     @Bean
     @Primary
     public RegistryEventConsumer<RateLimiter> rateLimiterRegistryEventConsumer(
-<<<<<<< HEAD
-            Optional<List<RegistryEventConsumer<RateLimiter>>> optionalRegistryEventConsumers) {
-        return new CompositeRegistryEventConsumer<>(optionalRegistryEventConsumers.orElseGet(ArrayList::new));
-=======
         Optional<List<RegistryEventConsumer<RateLimiter>>> optionalRegistryEventConsumers) {
         return new CompositeRegistryEventConsumer<>(
             optionalRegistryEventConsumers.orElseGet(ArrayList::new));
->>>>>>> 74df952e
     }
 
     /**
@@ -100,13 +81,6 @@
      * @param rateLimiterConfigurationProperties The rate limiter configuration properties.
      * @return a RateLimiterRegistry
      */
-<<<<<<< HEAD
-    private RateLimiterRegistry createRateLimiterRegistry(RateLimiterConfigurationProperties rateLimiterConfigurationProperties,
-                                                          RegistryEventConsumer<RateLimiter> rateLimiterRegistryEventConsumer) {
-        Map<String, RateLimiterConfig> configs = rateLimiterConfigurationProperties.getConfigs()
-                .entrySet().stream().collect(Collectors.toMap(Map.Entry::getKey,
-                        entry -> rateLimiterConfigurationProperties.createRateLimiterConfig(entry.getValue())));
-=======
     private RateLimiterRegistry createRateLimiterRegistry(
         RateLimiterConfigurationProperties rateLimiterConfigurationProperties,
         RegistryEventConsumer<RateLimiter> rateLimiterRegistryEventConsumer) {
@@ -114,33 +88,18 @@
             .entrySet().stream().collect(Collectors.toMap(Map.Entry::getKey,
                 entry -> rateLimiterConfigurationProperties
                     .createRateLimiterConfig(entry.getValue())));
->>>>>>> 74df952e
 
         return RateLimiterRegistry.of(configs, rateLimiterRegistryEventConsumer);
     }
 
     /**
-<<<<<<< HEAD
-     * Registers the post creation consumer function that registers the consumer events to the rate limiters.
-=======
      * Registers the post creation consumer function that registers the consumer events to the rate
      * limiters.
->>>>>>> 74df952e
      *
      * @param rateLimiterRegistry   The rate limiter registry.
      * @param eventConsumerRegistry The event consumer registry.
      */
     private void registerEventConsumer(RateLimiterRegistry rateLimiterRegistry,
-<<<<<<< HEAD
-                                       EventConsumerRegistry<RateLimiterEvent> eventConsumerRegistry, RateLimiterConfigurationProperties rateLimiterConfigurationProperties) {
-        rateLimiterRegistry.getEventPublisher().onEntryAdded(event -> registerEventConsumer(eventConsumerRegistry, event.getAddedEntry(), rateLimiterConfigurationProperties));
-    }
-
-    private void registerEventConsumer(EventConsumerRegistry<RateLimiterEvent> eventConsumerRegistry, RateLimiter rateLimiter, RateLimiterConfigurationProperties rateLimiterConfigurationProperties) {
-        final io.github.resilience4j.common.ratelimiter.configuration.RateLimiterConfigurationProperties.InstanceProperties limiterProperties = rateLimiterConfigurationProperties.getInstances().get(rateLimiter.getName());
-        if (limiterProperties != null && limiterProperties.getSubscribeForEvents() != null && limiterProperties.getSubscribeForEvents()) {
-            rateLimiter.getEventPublisher().onEvent(eventConsumerRegistry.createEventConsumer(rateLimiter.getName(), limiterProperties.getEventConsumerBufferSize() != null && limiterProperties.getEventConsumerBufferSize() != 0 ? limiterProperties.getEventConsumerBufferSize() : 100));
-=======
         EventConsumerRegistry<RateLimiterEvent> eventConsumerRegistry,
         RateLimiterConfigurationProperties rateLimiterConfigurationProperties) {
         rateLimiterRegistry.getEventPublisher().onEntryAdded(
@@ -160,16 +119,11 @@
                     limiterProperties.getEventConsumerBufferSize() != null
                         && limiterProperties.getEventConsumerBufferSize() != 0 ? limiterProperties
                         .getEventConsumerBufferSize() : 100));
->>>>>>> 74df952e
         }
     }
 
     @Bean
     @Conditional(value = {AspectJOnClasspathCondition.class})
-<<<<<<< HEAD
-    public RateLimiterAspect rateLimiterAspect(RateLimiterConfigurationProperties rateLimiterProperties, RateLimiterRegistry rateLimiterRegistry, @Autowired(required = false) List<RateLimiterAspectExt> rateLimiterAspectExtList, FallbackDecorators fallbackDecorators) {
-        return new RateLimiterAspect(rateLimiterRegistry, rateLimiterProperties, rateLimiterAspectExtList, fallbackDecorators);
-=======
     public RateLimiterAspect rateLimiterAspect(
         RateLimiterConfigurationProperties rateLimiterProperties,
         RateLimiterRegistry rateLimiterRegistry,
@@ -177,7 +131,6 @@
         FallbackDecorators fallbackDecorators) {
         return new RateLimiterAspect(rateLimiterRegistry, rateLimiterProperties,
             rateLimiterAspectExtList, fallbackDecorators);
->>>>>>> 74df952e
     }
 
     @Bean
@@ -193,15 +146,9 @@
     }
 
     /**
-<<<<<<< HEAD
-     * The EventConsumerRegistry is used to manage EventConsumer instances.
-     * The EventConsumerRegistry is used by the RateLimiterHealthIndicator to show the latest RateLimiterEvents events
-     * for each RateLimiter instance.
-=======
      * The EventConsumerRegistry is used to manage EventConsumer instances. The
      * EventConsumerRegistry is used by the RateLimiterHealthIndicator to show the latest
      * RateLimiterEvents events for each RateLimiter instance.
->>>>>>> 74df952e
      *
      * @return The EventConsumerRegistry of RateLimiterEvent bean.
      */
