--- conflicted
+++ resolved
@@ -37,7 +37,6 @@
 import java.util.List;
 import java.util.Map;
 import java.util.Optional;
-import java.util.concurrent.ScheduledExecutorService;
 import java.util.stream.Collectors;
 
 /**
@@ -48,14 +47,16 @@
 public class RateLimiterConfiguration {
 
     @Bean
-<<<<<<< HEAD
     public RateLimiterRegistry rateLimiterRegistry(RateLimiterConfigurationProperties rateLimiterProperties,
             EventConsumerRegistry<RateLimiterEvent> rateLimiterEventsConsumerRegistry,
             RegistryEventConsumer<RateLimiter> rateLimiterRegistryEventConsumer) {
-        RateLimiterRegistry rateLimiterRegistry = createRateLimiterRegistry(rateLimiterProperties, rateLimiterRegistryEventConsumer);
-        registerEventConsumer(rateLimiterRegistry, rateLimiterEventsConsumerRegistry, rateLimiterProperties);
+        RateLimiterRegistry rateLimiterRegistry = createRateLimiterRegistry(
+                rateLimiterProperties, rateLimiterRegistryEventConsumer);
+        registerEventConsumer(
+                rateLimiterRegistry, rateLimiterEventsConsumerRegistry, rateLimiterProperties);
         rateLimiterProperties.getInstances().forEach(
-                (name, properties) -> rateLimiterRegistry.rateLimiter(name, rateLimiterProperties.createRateLimiterConfig(properties))
+                (name, properties) -> rateLimiterRegistry.rateLimiter(
+                        name, rateLimiterProperties.createRateLimiterConfig(properties))
         );
         return rateLimiterRegistry;
     }
@@ -74,7 +75,8 @@
      * properties.
      * @return a RateLimiterRegistry
      */
-    private RateLimiterRegistry createRateLimiterRegistry(RateLimiterConfigurationProperties rateLimiterConfigurationProperties,
+    private RateLimiterRegistry createRateLimiterRegistry(
+            RateLimiterConfigurationProperties rateLimiterConfigurationProperties,
             RegistryEventConsumer<RateLimiter> rateLimiterRegistryEventConsumer) {
         Map<String, RateLimiterConfig> configs = rateLimiterConfigurationProperties.getConfigs()
                 .entrySet().stream().collect(Collectors.toMap(Map.Entry::getKey,
@@ -91,11 +93,19 @@
      * @param eventConsumerRegistry The event consumer registry.
      */
     private void registerEventConsumer(RateLimiterRegistry rateLimiterRegistry,
-            EventConsumerRegistry<RateLimiterEvent> eventConsumerRegistry, RateLimiterConfigurationProperties rateLimiterConfigurationProperties) {
-        rateLimiterRegistry.getEventPublisher().onEntryAdded(event -> registerEventConsumer(eventConsumerRegistry, event.getAddedEntry(), rateLimiterConfigurationProperties));
+            EventConsumerRegistry<RateLimiterEvent> eventConsumerRegistry,
+            RateLimiterConfigurationProperties rateLimiterConfigurationProperties) {
+        rateLimiterRegistry.getEventPublisher().onEntryAdded(
+                event -> registerEventConsumer(
+                        eventConsumerRegistry,
+                        event.getAddedEntry(),
+                        rateLimiterConfigurationProperties));
     }
 
-    private void registerEventConsumer(EventConsumerRegistry<RateLimiterEvent> eventConsumerRegistry, RateLimiter rateLimiter, RateLimiterConfigurationProperties rateLimiterConfigurationProperties) {
+    private void registerEventConsumer(
+            EventConsumerRegistry<RateLimiterEvent> eventConsumerRegistry,
+            RateLimiter rateLimiter,
+            RateLimiterConfigurationProperties rateLimiterConfigurationProperties) {
         final io.github.resilience4j.common.ratelimiter.configuration.RateLimiterConfigurationProperties.InstanceProperties limiterProperties = rateLimiterConfigurationProperties.getInstances().get(rateLimiter.getName());
         if (limiterProperties != null && limiterProperties.getSubscribeForEvents() != null && limiterProperties.getSubscribeForEvents()) {
             rateLimiter.getEventPublisher().onEvent(eventConsumerRegistry.createEventConsumer(rateLimiter.getName(), limiterProperties.getEventConsumerBufferSize() != null && limiterProperties.getEventConsumerBufferSize() != 0 ? limiterProperties.getEventConsumerBufferSize() : 100));
@@ -104,94 +114,19 @@
 
     @Bean
     @Conditional(value = {AspectJOnClasspathCondition.class})
-    public RateLimiterAspectHelper rateLimiterAspectHelper(RateLimiterRegistry rateLimiterRegistry, @Autowired(required = false) List<RateLimiterAspectExt> rateLimiterAspectExtList, FallbackDecorators fallbackDecorators) {
+    public RateLimiterAspectHelper rateLimiterAspectHelper(
+            RateLimiterRegistry rateLimiterRegistry,
+            @Autowired(required = false) List<RateLimiterAspectExt> rateLimiterAspectExtList,
+            FallbackDecorators fallbackDecorators) {
         return new RateLimiterAspectHelper(rateLimiterRegistry, rateLimiterAspectExtList, fallbackDecorators);
-=======
-    public RateLimiterRegistry rateLimiterRegistry(
-        RateLimiterConfigurationProperties rateLimiterProperties,
-        EventConsumerRegistry<RateLimiterEvent> rateLimiterEventsConsumerRegistry,
-        RegistryEventConsumer<RateLimiter> rateLimiterRegistryEventConsumer) {
-        RateLimiterRegistry rateLimiterRegistry = createRateLimiterRegistry(rateLimiterProperties,
-            rateLimiterRegistryEventConsumer);
-        registerEventConsumer(rateLimiterRegistry, rateLimiterEventsConsumerRegistry,
-            rateLimiterProperties);
-        rateLimiterProperties.getInstances().forEach(
-            (name, properties) -> rateLimiterRegistry
-                .rateLimiter(name, rateLimiterProperties.createRateLimiterConfig(properties))
-        );
-        return rateLimiterRegistry;
-    }
-
-    @Bean
-    @Primary
-    public RegistryEventConsumer<RateLimiter> rateLimiterRegistryEventConsumer(
-        Optional<List<RegistryEventConsumer<RateLimiter>>> optionalRegistryEventConsumers) {
-        return new CompositeRegistryEventConsumer<>(
-            optionalRegistryEventConsumers.orElseGet(ArrayList::new));
-    }
-
-    /**
-     * Initializes a rate limiter registry.
-     *
-     * @param rateLimiterConfigurationProperties The rate limiter configuration properties.
-     * @return a RateLimiterRegistry
-     */
-    private RateLimiterRegistry createRateLimiterRegistry(
-        RateLimiterConfigurationProperties rateLimiterConfigurationProperties,
-        RegistryEventConsumer<RateLimiter> rateLimiterRegistryEventConsumer) {
-        Map<String, RateLimiterConfig> configs = rateLimiterConfigurationProperties.getConfigs()
-            .entrySet().stream().collect(Collectors.toMap(Map.Entry::getKey,
-                entry -> rateLimiterConfigurationProperties
-                    .createRateLimiterConfig(entry.getValue())));
-
-        return RateLimiterRegistry.of(configs, rateLimiterRegistryEventConsumer);
-    }
-
-    /**
-     * Registers the post creation consumer function that registers the consumer events to the rate
-     * limiters.
-     *
-     * @param rateLimiterRegistry   The rate limiter registry.
-     * @param eventConsumerRegistry The event consumer registry.
-     */
-    private void registerEventConsumer(RateLimiterRegistry rateLimiterRegistry,
-        EventConsumerRegistry<RateLimiterEvent> eventConsumerRegistry,
-        RateLimiterConfigurationProperties rateLimiterConfigurationProperties) {
-        rateLimiterRegistry.getEventPublisher().onEntryAdded(
-            event -> registerEventConsumer(eventConsumerRegistry, event.getAddedEntry(),
-                rateLimiterConfigurationProperties));
-    }
-
-    private void registerEventConsumer(
-        EventConsumerRegistry<RateLimiterEvent> eventConsumerRegistry, RateLimiter rateLimiter,
-        RateLimiterConfigurationProperties rateLimiterConfigurationProperties) {
-        final io.github.resilience4j.common.ratelimiter.configuration.RateLimiterConfigurationProperties.InstanceProperties limiterProperties = rateLimiterConfigurationProperties
-            .getInstances().get(rateLimiter.getName());
-        if (limiterProperties != null && limiterProperties.getSubscribeForEvents() != null
-            && limiterProperties.getSubscribeForEvents()) {
-            rateLimiter.getEventPublisher().onEvent(eventConsumerRegistry
-                .createEventConsumer(rateLimiter.getName(),
-                    limiterProperties.getEventConsumerBufferSize() != null
-                        && limiterProperties.getEventConsumerBufferSize() != 0 ? limiterProperties
-                        .getEventConsumerBufferSize() : 100));
-        }
->>>>>>> e8f80339
     }
 
     @Bean
     @Conditional(value = {AspectJOnClasspathCondition.class})
-<<<<<<< HEAD
-    public RateLimiterAspect rateLimiterAspect(RateLimiterAspectHelper rateLimiterAspectHelper, RateLimiterConfigurationProperties rateLimiterProperties) {
+    public RateLimiterAspect rateLimiterAspect(
+            RateLimiterAspectHelper rateLimiterAspectHelper,
+            RateLimiterConfigurationProperties rateLimiterProperties) {
         return new RateLimiterAspect(rateLimiterAspectHelper, rateLimiterProperties);
-=======
-    public RateLimiterAspect rateLimiterAspect(
-        RateLimiterConfigurationProperties rateLimiterProperties,
-        RateLimiterRegistry rateLimiterRegistry,
-        @Autowired(required = false) List<RateLimiterAspectExt> rateLimiterAspectExtList,
-        FallbackDecorators fallbackDecorators) {
-        return new RateLimiterAspect(rateLimiterRegistry, rateLimiterProperties,
-            rateLimiterAspectExtList, fallbackDecorators);
->>>>>>> e8f80339
     }
 
     @Bean
@@ -208,13 +143,8 @@
 
     /**
      * The EventConsumerRegistry is used to manage EventConsumer instances. The
-<<<<<<< HEAD
      * EventConsumerRegistry is used by the RateLimiterHealthIndicator to show
      * the latest RateLimiterEvents events for each RateLimiter instance.
-=======
-     * EventConsumerRegistry is used by the RateLimiterHealthIndicator to show the latest
-     * RateLimiterEvents events for each RateLimiter instance.
->>>>>>> e8f80339
      *
      * @return The EventConsumerRegistry of RateLimiterEvent bean.
      */
