/*
 * Copyright 2019 Mahmoud Romeh
 *
 * Licensed under the Apache License, Version 2.0 (the "License");
 * you may not use this file except in compliance with the License.
 * You may obtain a copy of the License at
 *
 *        http://www.apache.org/licenses/LICENSE-2.0
 *
 * Unless required by applicable law or agreed to in writing, software
 * distributed under the License is distributed on an "AS IS" BASIS,
 * WITHOUT WARRANTIES OR CONDITIONS OF ANY KIND, either express or implied.
 * See the License for the specific language governing permissions and
 * limitations under the License.
 */
package io.github.resilience4j.retry.configure;

import io.github.resilience4j.consumer.DefaultEventConsumerRegistry;
import io.github.resilience4j.consumer.EventConsumerRegistry;
import io.github.resilience4j.core.registry.CompositeRegistryEventConsumer;
import io.github.resilience4j.core.registry.RegistryEventConsumer;
import io.github.resilience4j.fallback.FallbackDecorators;
import io.github.resilience4j.retry.Retry;
import io.github.resilience4j.retry.RetryConfig;
import io.github.resilience4j.retry.RetryRegistry;
import io.github.resilience4j.retry.event.RetryEvent;
import io.github.resilience4j.utils.AspectJOnClasspathCondition;
import io.github.resilience4j.utils.ReactorOnClasspathCondition;
import io.github.resilience4j.utils.RxJava2OnClasspathCondition;
import org.springframework.beans.factory.annotation.Autowired;
import org.springframework.context.annotation.Bean;
import org.springframework.context.annotation.Conditional;
import org.springframework.context.annotation.Configuration;
import org.springframework.context.annotation.Primary;

import java.util.ArrayList;
import java.util.List;
import java.util.Map;
import java.util.Optional;
import java.util.concurrent.Executors;
import java.util.concurrent.ScheduledExecutorService;
import java.util.stream.Collectors;

/**
 * {@link Configuration Configuration} for resilience4j-retry.
 */
@Configuration
public class RetryConfiguration {
    
	@Bean
	public ScheduledExecutorService retryExecutorService() {
		return Executors.newScheduledThreadPool(Runtime.getRuntime().availableProcessors());
	}
        
        @Bean
        public RetryAspectHelper retryAspectHelper(ScheduledExecutorService retryExecutorService, RetryRegistry retryRegistry, @Autowired(required = false) List<RetryAspectExt> retryAspectExtList, FallbackDecorators fallbackDecorators) {
		return new RetryAspectHelper(retryExecutorService, retryRegistry, retryAspectExtList, fallbackDecorators);
        }

    /**
     * @param retryConfigurationProperties retryConfigurationProperties retry configuration spring
     *                                     properties
     * @param retryEventConsumerRegistry   the event retry registry
     * @return the retry definition registry
     */
    @Bean
    public RetryRegistry retryRegistry(RetryConfigurationProperties retryConfigurationProperties,
        EventConsumerRegistry<RetryEvent> retryEventConsumerRegistry,
        RegistryEventConsumer<Retry> retryRegistryEventConsumer) {
        RetryRegistry retryRegistry = createRetryRegistry(retryConfigurationProperties,
            retryRegistryEventConsumer);
        registerEventConsumer(retryRegistry, retryEventConsumerRegistry,
            retryConfigurationProperties);
        retryConfigurationProperties.getInstances().forEach((name, properties) -> retryRegistry
            .retry(name, retryConfigurationProperties.createRetryConfig(name)));
        return retryRegistry;
    }

    @Bean
    @Primary
    public RegistryEventConsumer<Retry> retryRegistryEventConsumer(
        Optional<List<RegistryEventConsumer<Retry>>> optionalRegistryEventConsumers) {
        return new CompositeRegistryEventConsumer<>(
            optionalRegistryEventConsumers.orElseGet(ArrayList::new));
    }

    /**
     * Initializes a retry registry.
     *
     * @param retryConfigurationProperties The retry configuration properties.
     * @return a RetryRegistry
     */
    private RetryRegistry createRetryRegistry(
        RetryConfigurationProperties retryConfigurationProperties,
        RegistryEventConsumer<Retry> retryRegistryEventConsumer) {
        Map<String, RetryConfig> configs = retryConfigurationProperties.getConfigs()
            .entrySet().stream().collect(Collectors.toMap(Map.Entry::getKey,
                entry -> retryConfigurationProperties.createRetryConfig(entry.getValue())));

        return RetryRegistry.of(configs, retryRegistryEventConsumer);
    }

    /**
     * Registers the post creation consumer function that registers the consumer events to the
     * retries.
     *
     * @param retryRegistry         The retry registry.
     * @param eventConsumerRegistry The event consumer registry.
     */
    private void registerEventConsumer(RetryRegistry retryRegistry,
        EventConsumerRegistry<RetryEvent> eventConsumerRegistry,
        RetryConfigurationProperties retryConfigurationProperties) {
        retryRegistry.getEventPublisher().onEntryAdded(
            event -> registerEventConsumer(eventConsumerRegistry, event.getAddedEntry(),
                retryConfigurationProperties));
    }

    private void registerEventConsumer(EventConsumerRegistry<RetryEvent> eventConsumerRegistry,
        Retry retry, RetryConfigurationProperties retryConfigurationProperties) {
        int eventConsumerBufferSize = Optional
            .ofNullable(retryConfigurationProperties.getBackendProperties(retry.getName()))
            .map(
                io.github.resilience4j.common.retry.configuration.RetryConfigurationProperties.InstanceProperties::getEventConsumerBufferSize)
            .orElse(100);
        retry.getEventPublisher().onEvent(
            eventConsumerRegistry.createEventConsumer(retry.getName(), eventConsumerBufferSize));
    }

<<<<<<< HEAD
	@Bean
	@Conditional(value = {AspectJOnClasspathCondition.class})
	public RetryAspect retryAspect(RetryAspectHelper retryAspectHelper, RetryConfigurationProperties retryConfigurationProperties) {
		return new RetryAspect(retryAspectHelper, retryConfigurationProperties);
	}
=======
    /**
     * @param retryConfigurationProperties retry configuration spring properties
     * @param retryRegistry                retry in memory registry
     * @return the spring retry AOP aspect
     */
    @Bean
    @Conditional(value = {AspectJOnClasspathCondition.class})
    public RetryAspect retryAspect(RetryConfigurationProperties retryConfigurationProperties,
        RetryRegistry retryRegistry,
        @Autowired(required = false) List<RetryAspectExt> retryAspectExtList,
        FallbackDecorators fallbackDecorators) {
        return new RetryAspect(retryConfigurationProperties, retryRegistry, retryAspectExtList,
            fallbackDecorators);
    }
>>>>>>> e8f80339

    @Bean
    @Conditional(value = {RxJava2OnClasspathCondition.class, AspectJOnClasspathCondition.class})
    public RxJava2RetryAspectExt rxJava2RetryAspectExt() {
        return new RxJava2RetryAspectExt();
    }

    @Bean
    @Conditional(value = {ReactorOnClasspathCondition.class, AspectJOnClasspathCondition.class})
    public ReactorRetryAspectExt reactorRetryAspectExt() {
        return new ReactorRetryAspectExt();
    }

    /**
     * The EventConsumerRegistry is used to manage EventConsumer instances. The
     * EventConsumerRegistry is used by the Retry events monitor to show the latest RetryEvent
     * events for each Retry instance.
     *
     * @return a default EventConsumerRegistry {@link DefaultEventConsumerRegistry}
     */
    @Bean
    public EventConsumerRegistry<RetryEvent> retryEventConsumerRegistry() {
        return new DefaultEventConsumerRegistry<>();
    }

}<|MERGE_RESOLUTION|>--- conflicted
+++ resolved
@@ -126,28 +126,13 @@
             eventConsumerRegistry.createEventConsumer(retry.getName(), eventConsumerBufferSize));
     }
 
-<<<<<<< HEAD
-	@Bean
-	@Conditional(value = {AspectJOnClasspathCondition.class})
-	public RetryAspect retryAspect(RetryAspectHelper retryAspectHelper, RetryConfigurationProperties retryConfigurationProperties) {
-		return new RetryAspect(retryAspectHelper, retryConfigurationProperties);
-	}
-=======
-    /**
-     * @param retryConfigurationProperties retry configuration spring properties
-     * @param retryRegistry                retry in memory registry
-     * @return the spring retry AOP aspect
-     */
     @Bean
     @Conditional(value = {AspectJOnClasspathCondition.class})
-    public RetryAspect retryAspect(RetryConfigurationProperties retryConfigurationProperties,
-        RetryRegistry retryRegistry,
-        @Autowired(required = false) List<RetryAspectExt> retryAspectExtList,
-        FallbackDecorators fallbackDecorators) {
-        return new RetryAspect(retryConfigurationProperties, retryRegistry, retryAspectExtList,
-            fallbackDecorators);
+    public RetryAspect retryAspect(
+            RetryAspectHelper retryAspectHelper,
+            RetryConfigurationProperties retryConfigurationProperties) {
+        return new RetryAspect(retryAspectHelper, retryConfigurationProperties);
     }
->>>>>>> e8f80339
 
     @Bean
     @Conditional(value = {RxJava2OnClasspathCondition.class, AspectJOnClasspathCondition.class})
