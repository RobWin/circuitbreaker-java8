--- conflicted
+++ resolved
@@ -52,12 +52,14 @@
      * @return the BulkheadRegistry with all needed setup in place
      */
     @Bean
-<<<<<<< HEAD
-    public BulkheadRegistry bulkheadRegistry(BulkheadConfigurationProperties bulkheadConfigurationProperties,
-                                             EventConsumerRegistry<BulkheadEvent> bulkheadEventConsumerRegistry,
-                                             RegistryEventConsumer<Bulkhead> bulkheadRegistryEventConsumer) {
-        BulkheadRegistry bulkheadRegistry = createBulkheadRegistry(bulkheadConfigurationProperties, bulkheadRegistryEventConsumer);
-        registerEventConsumer(bulkheadRegistry, bulkheadEventConsumerRegistry, bulkheadConfigurationProperties);
+    public BulkheadRegistry bulkheadRegistry(
+        BulkheadConfigurationProperties bulkheadConfigurationProperties,
+        EventConsumerRegistry<BulkheadEvent> bulkheadEventConsumerRegistry,
+        RegistryEventConsumer<Bulkhead> bulkheadRegistryEventConsumer) {
+        BulkheadRegistry bulkheadRegistry = createBulkheadRegistry(bulkheadConfigurationProperties,
+            bulkheadRegistryEventConsumer);
+        registerEventConsumer(bulkheadRegistry, bulkheadEventConsumerRegistry,
+            bulkheadConfigurationProperties);
         io.vavr.collection.HashMap<String, String> mergedTags = io.vavr.collection.HashMap.empty();
         bulkheadConfigurationProperties.getInstances().values().forEach(instanceProperties -> {
             instanceProperties.getTags().forEach(mergedTags::put);
@@ -66,34 +68,16 @@
             defaultConfig.getTags().forEach(mergedTags::put);
         });
         bulkheadConfigurationProperties.getInstances().forEach((name, properties) ->
-                bulkheadRegistry.bulkhead(name, bulkheadConfigurationProperties.createBulkheadConfig(properties), mergedTags));
-=======
-    public BulkheadRegistry bulkheadRegistry(
-        BulkheadConfigurationProperties bulkheadConfigurationProperties,
-        EventConsumerRegistry<BulkheadEvent> bulkheadEventConsumerRegistry,
-        RegistryEventConsumer<Bulkhead> bulkheadRegistryEventConsumer) {
-        BulkheadRegistry bulkheadRegistry = createBulkheadRegistry(bulkheadConfigurationProperties,
-            bulkheadRegistryEventConsumer);
-        registerEventConsumer(bulkheadRegistry, bulkheadEventConsumerRegistry,
-            bulkheadConfigurationProperties);
-        bulkheadConfigurationProperties.getInstances().forEach(
-            (name, properties) -> bulkheadRegistry
-                .bulkhead(name, bulkheadConfigurationProperties.createBulkheadConfig(properties)));
->>>>>>> 74df952e
+            bulkheadRegistry.bulkhead(name, bulkheadConfigurationProperties.createBulkheadConfig(properties), mergedTags));
         return bulkheadRegistry;
     }
 
     @Bean
     @Primary
-<<<<<<< HEAD
-    public RegistryEventConsumer<Bulkhead> bulkheadRegistryEventConsumer(Optional<List<RegistryEventConsumer<Bulkhead>>> optionalRegistryEventConsumers) {
-        return new CompositeRegistryEventConsumer<>(optionalRegistryEventConsumers.orElseGet(ArrayList::new));
-=======
     public RegistryEventConsumer<Bulkhead> bulkheadRegistryEventConsumer(
         Optional<List<RegistryEventConsumer<Bulkhead>>> optionalRegistryEventConsumers) {
         return new CompositeRegistryEventConsumer<>(
             optionalRegistryEventConsumers.orElseGet(ArrayList::new));
->>>>>>> 74df952e
     }
 
     /**
@@ -102,47 +86,24 @@
      * @param bulkheadConfigurationProperties The bulkhead configuration properties.
      * @return a BulkheadRegistry
      */
-<<<<<<< HEAD
-    private BulkheadRegistry createBulkheadRegistry(BulkheadConfigurationProperties bulkheadConfigurationProperties,
-                                                    RegistryEventConsumer<Bulkhead> bulkheadRegistryEventConsumer) {
-        Map<String, BulkheadConfig> configs = bulkheadConfigurationProperties.getConfigs()
-                .entrySet().stream().collect(Collectors.toMap(Map.Entry::getKey,
-                        entry -> bulkheadConfigurationProperties.createBulkheadConfig(entry.getValue())));
-=======
     private BulkheadRegistry createBulkheadRegistry(
         BulkheadConfigurationProperties bulkheadConfigurationProperties,
         RegistryEventConsumer<Bulkhead> bulkheadRegistryEventConsumer) {
         Map<String, BulkheadConfig> configs = bulkheadConfigurationProperties.getConfigs()
             .entrySet().stream().collect(Collectors.toMap(Map.Entry::getKey,
                 entry -> bulkheadConfigurationProperties.createBulkheadConfig(entry.getValue())));
->>>>>>> 74df952e
 
         return BulkheadRegistry.of(configs, bulkheadRegistryEventConsumer);
     }
 
     /**
-<<<<<<< HEAD
-     * Registers the post creation consumer function that registers the consumer events to the bulkheads.
-=======
      * Registers the post creation consumer function that registers the consumer events to the
      * bulkheads.
->>>>>>> 74df952e
      *
      * @param bulkheadRegistry      The BulkHead registry.
      * @param eventConsumerRegistry The event consumer registry.
      */
     private void registerEventConsumer(BulkheadRegistry bulkheadRegistry,
-<<<<<<< HEAD
-                                       EventConsumerRegistry<BulkheadEvent> eventConsumerRegistry, BulkheadConfigurationProperties bulkheadConfigurationProperties) {
-        bulkheadRegistry.getEventPublisher().onEntryAdded(event -> registerEventConsumer(eventConsumerRegistry, event.getAddedEntry(), bulkheadConfigurationProperties));
-    }
-
-    private void registerEventConsumer(EventConsumerRegistry<BulkheadEvent> eventConsumerRegistry, Bulkhead bulkHead, BulkheadConfigurationProperties bulkheadConfigurationProperties) {
-        int eventConsumerBufferSize = Optional.ofNullable(bulkheadConfigurationProperties.getBackendProperties(bulkHead.getName()))
-                .map(io.github.resilience4j.common.bulkhead.configuration.BulkheadConfigurationProperties.InstanceProperties::getEventConsumerBufferSize)
-                .orElse(100);
-        bulkHead.getEventPublisher().onEvent(eventConsumerRegistry.createEventConsumer(bulkHead.getName(), eventConsumerBufferSize));
-=======
         EventConsumerRegistry<BulkheadEvent> eventConsumerRegistry,
         BulkheadConfigurationProperties bulkheadConfigurationProperties) {
         bulkheadRegistry.getEventPublisher().onEntryAdded(
@@ -159,17 +120,10 @@
             .orElse(100);
         bulkHead.getEventPublisher().onEvent(
             eventConsumerRegistry.createEventConsumer(bulkHead.getName(), eventConsumerBufferSize));
->>>>>>> 74df952e
     }
 
     @Bean
     @Conditional(value = {AspectJOnClasspathCondition.class})
-<<<<<<< HEAD
-    public BulkheadAspect bulkheadAspect(BulkheadConfigurationProperties bulkheadConfigurationProperties, ThreadPoolBulkheadRegistry threadPoolBulkheadRegistry,
-                                         BulkheadRegistry bulkheadRegistry, @Autowired(required = false) List<BulkheadAspectExt> bulkHeadAspectExtList,
-                                         FallbackDecorators fallbackDecorators) {
-        return new BulkheadAspect(bulkheadConfigurationProperties, threadPoolBulkheadRegistry, bulkheadRegistry, bulkHeadAspectExtList, fallbackDecorators);
-=======
     public BulkheadAspect bulkheadAspect(
         BulkheadConfigurationProperties bulkheadConfigurationProperties,
         ThreadPoolBulkheadRegistry threadPoolBulkheadRegistry,
@@ -178,7 +132,6 @@
         FallbackDecorators fallbackDecorators) {
         return new BulkheadAspect(bulkheadConfigurationProperties, threadPoolBulkheadRegistry,
             bulkheadRegistry, bulkHeadAspectExtList, fallbackDecorators);
->>>>>>> 74df952e
     }
 
     @Bean
@@ -194,15 +147,9 @@
     }
 
     /**
-<<<<<<< HEAD
-     * The EventConsumerRegistry is used to manage EventConsumer instances.
-     * The EventConsumerRegistry is used by the BulkheadHealthIndicator to show the latest Bulkhead events
-     * for each Bulkhead instance.
-=======
      * The EventConsumerRegistry is used to manage EventConsumer instances. The
      * EventConsumerRegistry is used by the BulkheadHealthIndicator to show the latest Bulkhead
      * events for each Bulkhead instance.
->>>>>>> 74df952e
      *
      * @return a default EventConsumerRegistry {@link DefaultEventConsumerRegistry}
      */
