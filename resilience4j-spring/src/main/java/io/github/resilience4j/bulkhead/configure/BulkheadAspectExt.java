--- conflicted
+++ resolved
@@ -23,7 +23,6 @@
  */
 public interface BulkheadAspectExt {
 
-<<<<<<< HEAD
     /**
      * @param returnType the AOP method return type class
      * @return boolean true if this extension can handle this type
@@ -34,11 +33,8 @@
      * @param supplier target function that should be decorated
      * @return decorated function
      */
-    CheckedFunction0<Object> decorate(io.github.resilience4j.bulkhead.Bulkhead bulkhead, CheckedFunction0<Object> supplier);
-=======
-    boolean canHandleReturnType(Class returnType);
+    CheckedFunction0<Object> decorate(
+            io.github.resilience4j.bulkhead.Bulkhead bulkhead,
+            CheckedFunction0<Object> supplier);
 
-    Object handle(ProceedingJoinPoint proceedingJoinPoint,
-        io.github.resilience4j.bulkhead.Bulkhead bulkhead, String methodName) throws Throwable;
->>>>>>> e8f80339
 }