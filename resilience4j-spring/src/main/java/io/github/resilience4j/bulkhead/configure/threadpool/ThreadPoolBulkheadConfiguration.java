/*
 * Copyright 2019 lespinsideg , Mahmoud Romeh
 *
 * Licensed under the Apache License, Version 2.0 (the "License");
 * you may not use this file except in compliance with the License.
 * You may obtain a copy of the License at
 *
 *        http://www.apache.org/licenses/LICENSE-2.0
 *
 * Unless required by applicable law or agreed to in writing, software
 * distributed under the License is distributed on an "AS IS" BASIS,
 * WITHOUT WARRANTIES OR CONDITIONS OF ANY KIND, either express or implied.
 * See the License for the specific language governing permissions and
 * limitations under the License.
 */
package io.github.resilience4j.bulkhead.configure.threadpool;

import io.github.resilience4j.bulkhead.ThreadPoolBulkhead;
import io.github.resilience4j.bulkhead.ThreadPoolBulkheadConfig;
import io.github.resilience4j.bulkhead.ThreadPoolBulkheadRegistry;
import io.github.resilience4j.bulkhead.event.BulkheadEvent;
import io.github.resilience4j.common.CompositeCustomizer;
import io.github.resilience4j.common.bulkhead.configuration.ThreadPoolBulkheadConfigCustomizer;
import io.github.resilience4j.common.bulkhead.configuration.ThreadPoolBulkheadConfigurationProperties;
import io.github.resilience4j.common.bulkhead.configuration.ThreadPoolBulkheadConfigurationProperties.InstanceProperties;
import io.github.resilience4j.consumer.EventConsumerRegistry;
import io.github.resilience4j.core.registry.CompositeRegistryEventConsumer;
import io.github.resilience4j.core.registry.RegistryEventConsumer;
import org.springframework.beans.factory.annotation.Autowired;
import org.springframework.beans.factory.annotation.Qualifier;
import org.springframework.context.annotation.Bean;
import org.springframework.context.annotation.Configuration;
import org.springframework.context.annotation.Primary;

import java.util.ArrayList;
import java.util.List;
import java.util.Map;
import java.util.Optional;
import java.util.stream.Collectors;

import static java.util.Optional.ofNullable;

/**
 * {@link Configuration Configuration} for {@link io.github.resilience4j.bulkhead.ThreadPoolBulkhead}
 */
@Configuration
public class ThreadPoolBulkheadConfiguration {

<<<<<<< HEAD
=======

>>>>>>> bb720462
    @Bean
    @Qualifier("compositeThreadPoolBulkheadCustomizer")
    public CompositeCustomizer<ThreadPoolBulkheadConfigCustomizer> compositeThreadPoolBulkheadCustomizer(
        @Autowired(required = false) List<ThreadPoolBulkheadConfigCustomizer> customizers) {
        return new CompositeCustomizer<>(customizers);
    }

<<<<<<< HEAD
=======

>>>>>>> bb720462
    /**
     * @param bulkheadConfigurationProperties bulk head spring configuration properties
     * @param bulkheadEventConsumerRegistry   the bulk head event consumer registry
     * @return the ThreadPoolBulkheadRegistry with all needed setup in place
     */
    @Bean
    public ThreadPoolBulkheadRegistry threadPoolBulkheadRegistry(
        ThreadPoolBulkheadConfigurationProperties bulkheadConfigurationProperties,
        EventConsumerRegistry<BulkheadEvent> bulkheadEventConsumerRegistry,
        RegistryEventConsumer<ThreadPoolBulkhead> threadPoolBulkheadRegistryEventConsumer,
        @Qualifier("compositeThreadPoolBulkheadCustomizer") CompositeCustomizer<ThreadPoolBulkheadConfigCustomizer> compositeThreadPoolBulkheadCustomizer) {
<<<<<<< HEAD

        ThreadPoolBulkheadRegistry bulkheadRegistry = createBulkheadRegistry(
            bulkheadConfigurationProperties, threadPoolBulkheadRegistryEventConsumer, compositeThreadPoolBulkheadCustomizer);

=======
        ThreadPoolBulkheadRegistry bulkheadRegistry = createBulkheadRegistry(
            bulkheadConfigurationProperties, threadPoolBulkheadRegistryEventConsumer,
            compositeThreadPoolBulkheadCustomizer);
>>>>>>> bb720462
        registerEventConsumer(bulkheadRegistry, bulkheadEventConsumerRegistry,
            bulkheadConfigurationProperties);

        bulkheadConfigurationProperties.getBackends().forEach((name, properties) -> bulkheadRegistry
<<<<<<< HEAD
            .bulkhead(name, bulkheadConfigurationProperties.createThreadPoolBulkheadConfig(name, compositeThreadPoolBulkheadCustomizer)));

=======
            .bulkhead(name, bulkheadConfigurationProperties
                .createThreadPoolBulkheadConfig(name, compositeThreadPoolBulkheadCustomizer)));
>>>>>>> bb720462
        return bulkheadRegistry;
    }

    @Bean
    @Primary
    public RegistryEventConsumer<ThreadPoolBulkhead> threadPoolBulkheadRegistryEventConsumer(
        Optional<List<RegistryEventConsumer<ThreadPoolBulkhead>>> optionalRegistryEventConsumers) {
        return new CompositeRegistryEventConsumer<>(
            optionalRegistryEventConsumers.orElseGet(ArrayList::new));
    }

    /**
     * Initializes a bulkhead registry.
     *
     * @param threadPoolBulkheadConfigurationProperties The bulkhead configuration properties.
     * @param compositeThreadPoolBulkheadCustomizer the delegate of customizers
     * @return a ThreadPoolBulkheadRegistry
     */
    private ThreadPoolBulkheadRegistry createBulkheadRegistry(
        ThreadPoolBulkheadConfigurationProperties threadPoolBulkheadConfigurationProperties,
        RegistryEventConsumer<ThreadPoolBulkhead> threadPoolBulkheadRegistryEventConsumer,
        CompositeCustomizer<ThreadPoolBulkheadConfigCustomizer> compositeThreadPoolBulkheadCustomizer) {
<<<<<<< HEAD

=======
>>>>>>> bb720462
        Map<String, ThreadPoolBulkheadConfig> configs = threadPoolBulkheadConfigurationProperties
            .getConfigs()
            .entrySet()
            .stream()
            .collect(Collectors.toMap(Map.Entry::getKey,
                entry -> threadPoolBulkheadConfigurationProperties
<<<<<<< HEAD
                    .createThreadPoolBulkheadConfig(entry.getValue(), entry.getKey(), compositeThreadPoolBulkheadCustomizer)));
=======
                    .createThreadPoolBulkheadConfig(entry.getValue(),
                        compositeThreadPoolBulkheadCustomizer, entry.getKey())));
>>>>>>> bb720462

        return ThreadPoolBulkheadRegistry.of(configs, threadPoolBulkheadRegistryEventConsumer,
            io.vavr.collection.HashMap.ofAll(threadPoolBulkheadConfigurationProperties.getTags()));
    }

    /**
     * Registers the post creation consumer function that registers the consumer events to the
     * bulkheads.
     *
     * @param bulkheadRegistry      The BulkHead registry.
     * @param eventConsumerRegistry The event consumer registry.
     */
    private void registerEventConsumer(ThreadPoolBulkheadRegistry bulkheadRegistry,
        EventConsumerRegistry<BulkheadEvent> eventConsumerRegistry,
        ThreadPoolBulkheadConfigurationProperties bulkheadConfigurationProperties) {
        bulkheadRegistry.getEventPublisher().onEntryAdded(
            event -> registerEventConsumer(eventConsumerRegistry, event.getAddedEntry(),
                bulkheadConfigurationProperties));
    }

    private void registerEventConsumer(EventConsumerRegistry<BulkheadEvent> eventConsumerRegistry,
        ThreadPoolBulkhead bulkHead,
        ThreadPoolBulkheadConfigurationProperties bulkheadConfigurationProperties) {
        int eventConsumerBufferSize = ofNullable(bulkheadConfigurationProperties.getBackendProperties(bulkHead.getName()))
            .map(
                InstanceProperties::getEventConsumerBufferSize)
            .orElse(100);
        bulkHead.getEventPublisher().onEvent(eventConsumerRegistry.createEventConsumer(
            String.join("-", ThreadPoolBulkhead.class.getSimpleName(), bulkHead.getName()),
            eventConsumerBufferSize));
    }
}<|MERGE_RESOLUTION|>--- conflicted
+++ resolved
@@ -46,10 +46,6 @@
 @Configuration
 public class ThreadPoolBulkheadConfiguration {
 
-<<<<<<< HEAD
-=======
-
->>>>>>> bb720462
     @Bean
     @Qualifier("compositeThreadPoolBulkheadCustomizer")
     public CompositeCustomizer<ThreadPoolBulkheadConfigCustomizer> compositeThreadPoolBulkheadCustomizer(
@@ -57,10 +53,6 @@
         return new CompositeCustomizer<>(customizers);
     }
 
-<<<<<<< HEAD
-=======
-
->>>>>>> bb720462
     /**
      * @param bulkheadConfigurationProperties bulk head spring configuration properties
      * @param bulkheadEventConsumerRegistry   the bulk head event consumer registry
@@ -72,27 +64,14 @@
         EventConsumerRegistry<BulkheadEvent> bulkheadEventConsumerRegistry,
         RegistryEventConsumer<ThreadPoolBulkhead> threadPoolBulkheadRegistryEventConsumer,
         @Qualifier("compositeThreadPoolBulkheadCustomizer") CompositeCustomizer<ThreadPoolBulkheadConfigCustomizer> compositeThreadPoolBulkheadCustomizer) {
-<<<<<<< HEAD
-
-        ThreadPoolBulkheadRegistry bulkheadRegistry = createBulkheadRegistry(
-            bulkheadConfigurationProperties, threadPoolBulkheadRegistryEventConsumer, compositeThreadPoolBulkheadCustomizer);
-
-=======
         ThreadPoolBulkheadRegistry bulkheadRegistry = createBulkheadRegistry(
             bulkheadConfigurationProperties, threadPoolBulkheadRegistryEventConsumer,
             compositeThreadPoolBulkheadCustomizer);
->>>>>>> bb720462
         registerEventConsumer(bulkheadRegistry, bulkheadEventConsumerRegistry,
             bulkheadConfigurationProperties);
-
         bulkheadConfigurationProperties.getBackends().forEach((name, properties) -> bulkheadRegistry
-<<<<<<< HEAD
-            .bulkhead(name, bulkheadConfigurationProperties.createThreadPoolBulkheadConfig(name, compositeThreadPoolBulkheadCustomizer)));
-
-=======
             .bulkhead(name, bulkheadConfigurationProperties
                 .createThreadPoolBulkheadConfig(name, compositeThreadPoolBulkheadCustomizer)));
->>>>>>> bb720462
         return bulkheadRegistry;
     }
 
@@ -115,23 +94,14 @@
         ThreadPoolBulkheadConfigurationProperties threadPoolBulkheadConfigurationProperties,
         RegistryEventConsumer<ThreadPoolBulkhead> threadPoolBulkheadRegistryEventConsumer,
         CompositeCustomizer<ThreadPoolBulkheadConfigCustomizer> compositeThreadPoolBulkheadCustomizer) {
-<<<<<<< HEAD
-
-=======
->>>>>>> bb720462
         Map<String, ThreadPoolBulkheadConfig> configs = threadPoolBulkheadConfigurationProperties
             .getConfigs()
             .entrySet()
             .stream()
             .collect(Collectors.toMap(Map.Entry::getKey,
                 entry -> threadPoolBulkheadConfigurationProperties
-<<<<<<< HEAD
-                    .createThreadPoolBulkheadConfig(entry.getValue(), entry.getKey(), compositeThreadPoolBulkheadCustomizer)));
-=======
                     .createThreadPoolBulkheadConfig(entry.getValue(),
                         compositeThreadPoolBulkheadCustomizer, entry.getKey())));
->>>>>>> bb720462
-
         return ThreadPoolBulkheadRegistry.of(configs, threadPoolBulkheadRegistryEventConsumer,
             io.vavr.collection.HashMap.ofAll(threadPoolBulkheadConfigurationProperties.getTags()));
     }
