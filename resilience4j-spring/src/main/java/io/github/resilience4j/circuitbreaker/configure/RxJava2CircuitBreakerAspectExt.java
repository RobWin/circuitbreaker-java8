/*
 * Copyright 2019 Mahmoud Romeh
 *
 * Licensed under the Apache License, Version 2.0 (the "License");
 * you may not use this file except in compliance with the License.
 * You may obtain a copy of the License at
 *
 *        http://www.apache.org/licenses/LICENSE-2.0
 *
 * Unless required by applicable law or agreed to in writing, software
 * distributed under the License is distributed on an "AS IS" BASIS,
 * WITHOUT WARRANTIES OR CONDITIONS OF ANY KIND, either express or implied.
 * See the License for the specific language governing permissions and
 * limitations under the License.
 */
package io.github.resilience4j.circuitbreaker.configure;

<<<<<<< HEAD
import io.github.resilience4j.circuitbreaker.CircuitBreaker;
import io.github.resilience4j.circuitbreaker.operator.CircuitBreakerOperator;
import io.github.resilience4j.utils.RecoveryUtils;
import io.reactivex.*;
=======
import static io.github.resilience4j.utils.AspectUtil.newHashSet;

import java.util.Set;

>>>>>>> 785f3b64
import org.aspectj.lang.ProceedingJoinPoint;
import org.slf4j.Logger;
import org.slf4j.LoggerFactory;

import java.util.Collections;
import java.util.HashSet;
import java.util.Set;

/**
 * the Rx circuit breaker logic support for the spring AOP
 * conditional on the presence of Rx classes on the spring class loader
 */
public class RxJava2CircuitBreakerAspectExt implements CircuitBreakerAspectExt {

	private static final Logger logger = LoggerFactory.getLogger(CircuitBreakerAspect.class);
	private final Set<Class> rxSupportedTypes = newHashSet(ObservableSource.class, SingleSource.class, CompletableSource.class, MaybeSource.class, Flowable.class);

	/**
	 * @param returnType the AOP method return type class
	 * @return boolean if the method has Rx java 2 rerun type
	 */
	@SuppressWarnings("unchecked")
	@Override
	public boolean canHandleReturnType(Class returnType) {
		return rxSupportedTypes.stream().anyMatch(classType -> classType.isAssignableFrom(returnType));
	}

	/**
	 * @param proceedingJoinPoint Spring AOP proceedingJoinPoint
	 * @param circuitBreaker      the configured circuitBreaker
	 * @param methodName          the method name
	 * @return the result object
	 * @throws Throwable exception in case of faulty flow
	 */
	@SuppressWarnings("unchecked")
	@Override
	public Object handle(ProceedingJoinPoint proceedingJoinPoint, CircuitBreaker circuitBreaker, String recoveryMethodName, String methodName) throws Throwable {
		CircuitBreakerOperator circuitBreakerOperator = CircuitBreakerOperator.of(circuitBreaker);
		Object returnValue = proceedingJoinPoint.proceed();
		if (returnValue instanceof ObservableSource) {
<<<<<<< HEAD
			Observable observable = (Observable) returnValue;
			return observable.lift(circuitBreakerOperator)
					.onErrorResumeNext(RecoveryUtils.rxJava2OnErrorResumeNext(recoveryMethodName, proceedingJoinPoint.getArgs(), proceedingJoinPoint.getThis(), Observable::error));
		} else if (returnValue instanceof SingleSource) {
			Single single = (Single) returnValue;
			return single.lift(circuitBreakerOperator)
					.onErrorResumeNext(RecoveryUtils.rxJava2OnErrorResumeNext(recoveryMethodName, proceedingJoinPoint.getArgs(), proceedingJoinPoint.getThis(), Single::error));
=======
			Observable<?> observable = (Observable) returnValue;
			return observable.lift(circuitBreakerOperator);
		} else if (returnValue instanceof SingleSource) {
			Single<?> single = (Single) returnValue;
			return single.lift(circuitBreakerOperator);
>>>>>>> 785f3b64
		} else if (returnValue instanceof CompletableSource) {
			Completable completable = (Completable) returnValue;
			return completable.lift(circuitBreakerOperator)
					.onErrorResumeNext(RecoveryUtils.rxJava2OnErrorResumeNext(recoveryMethodName, proceedingJoinPoint.getArgs(), proceedingJoinPoint.getThis(), Completable::error));
		} else if (returnValue instanceof MaybeSource) {
<<<<<<< HEAD
			Maybe maybe = (Maybe) returnValue;
			return maybe.lift(circuitBreakerOperator)
					.onErrorResumeNext(RecoveryUtils.rxJava2OnErrorResumeNext(recoveryMethodName, proceedingJoinPoint.getArgs(), proceedingJoinPoint.getThis(), Maybe::error));
		} else if (returnValue instanceof Flowable) {
			Flowable flowable = (Flowable) returnValue;
			return flowable.lift(circuitBreakerOperator)
					.onErrorResumeNext(RecoveryUtils.rxJava2OnErrorResumeNext(recoveryMethodName, proceedingJoinPoint.getArgs(), proceedingJoinPoint.getThis(), Flowable::error));
=======
			Maybe<?> maybe = (Maybe) returnValue;
			return maybe.lift(circuitBreakerOperator);
		} else if (returnValue instanceof Flowable) {
			Flowable<?> flowable = (Flowable) returnValue;
			return flowable.lift(circuitBreakerOperator);
>>>>>>> 785f3b64
		} else {
			logger.error("Unsupported type for RxJava2 circuit breaker return type {} for method {}", returnValue.getClass().getTypeName(), methodName);
			throw new IllegalArgumentException("Not Supported type for the circuit breaker in RxJava2:" + returnValue.getClass().getName());
		}
	}
}<|MERGE_RESOLUTION|>--- conflicted
+++ resolved
@@ -15,24 +15,26 @@
  */
 package io.github.resilience4j.circuitbreaker.configure;
 
-<<<<<<< HEAD
-import io.github.resilience4j.circuitbreaker.CircuitBreaker;
-import io.github.resilience4j.circuitbreaker.operator.CircuitBreakerOperator;
-import io.github.resilience4j.utils.RecoveryUtils;
-import io.reactivex.*;
-=======
 import static io.github.resilience4j.utils.AspectUtil.newHashSet;
 
 import java.util.Set;
 
->>>>>>> 785f3b64
+import io.github.resilience4j.utils.RecoveryUtils;
 import org.aspectj.lang.ProceedingJoinPoint;
 import org.slf4j.Logger;
 import org.slf4j.LoggerFactory;
 
-import java.util.Collections;
-import java.util.HashSet;
-import java.util.Set;
+import io.github.resilience4j.circuitbreaker.CircuitBreaker;
+import io.github.resilience4j.circuitbreaker.operator.CircuitBreakerOperator;
+import io.reactivex.Completable;
+import io.reactivex.CompletableSource;
+import io.reactivex.Flowable;
+import io.reactivex.Maybe;
+import io.reactivex.MaybeSource;
+import io.reactivex.Observable;
+import io.reactivex.ObservableSource;
+import io.reactivex.Single;
+import io.reactivex.SingleSource;
 
 /**
  * the Rx circuit breaker logic support for the spring AOP
@@ -66,41 +68,25 @@
 		CircuitBreakerOperator circuitBreakerOperator = CircuitBreakerOperator.of(circuitBreaker);
 		Object returnValue = proceedingJoinPoint.proceed();
 		if (returnValue instanceof ObservableSource) {
-<<<<<<< HEAD
-			Observable observable = (Observable) returnValue;
+			Observable<?> observable = (Observable) returnValue;
 			return observable.lift(circuitBreakerOperator)
-					.onErrorResumeNext(RecoveryUtils.rxJava2OnErrorResumeNext(recoveryMethodName, proceedingJoinPoint.getArgs(), proceedingJoinPoint.getThis(), Observable::error));
-		} else if (returnValue instanceof SingleSource) {
-			Single single = (Single) returnValue;
-			return single.lift(circuitBreakerOperator)
-					.onErrorResumeNext(RecoveryUtils.rxJava2OnErrorResumeNext(recoveryMethodName, proceedingJoinPoint.getArgs(), proceedingJoinPoint.getThis(), Single::error));
-=======
-			Observable<?> observable = (Observable) returnValue;
-			return observable.lift(circuitBreakerOperator);
+                    .onErrorResumeNext(RecoveryUtils.rxJava2OnErrorResumeNext(recoveryMethodName, proceedingJoinPoint.getArgs(), proceedingJoinPoint.getThis(), Observable::error));
 		} else if (returnValue instanceof SingleSource) {
 			Single<?> single = (Single) returnValue;
-			return single.lift(circuitBreakerOperator);
->>>>>>> 785f3b64
+			return single.lift(circuitBreakerOperator)
+                    .onErrorResumeNext(RecoveryUtils.rxJava2OnErrorResumeNext(recoveryMethodName, proceedingJoinPoint.getArgs(), proceedingJoinPoint.getThis(), Single::error));
 		} else if (returnValue instanceof CompletableSource) {
 			Completable completable = (Completable) returnValue;
 			return completable.lift(circuitBreakerOperator)
 					.onErrorResumeNext(RecoveryUtils.rxJava2OnErrorResumeNext(recoveryMethodName, proceedingJoinPoint.getArgs(), proceedingJoinPoint.getThis(), Completable::error));
 		} else if (returnValue instanceof MaybeSource) {
-<<<<<<< HEAD
-			Maybe maybe = (Maybe) returnValue;
+			Maybe<?> maybe = (Maybe) returnValue;
 			return maybe.lift(circuitBreakerOperator)
-					.onErrorResumeNext(RecoveryUtils.rxJava2OnErrorResumeNext(recoveryMethodName, proceedingJoinPoint.getArgs(), proceedingJoinPoint.getThis(), Maybe::error));
-		} else if (returnValue instanceof Flowable) {
-			Flowable flowable = (Flowable) returnValue;
-			return flowable.lift(circuitBreakerOperator)
-					.onErrorResumeNext(RecoveryUtils.rxJava2OnErrorResumeNext(recoveryMethodName, proceedingJoinPoint.getArgs(), proceedingJoinPoint.getThis(), Flowable::error));
-=======
-			Maybe<?> maybe = (Maybe) returnValue;
-			return maybe.lift(circuitBreakerOperator);
+                    .onErrorResumeNext(RecoveryUtils.rxJava2OnErrorResumeNext(recoveryMethodName, proceedingJoinPoint.getArgs(), proceedingJoinPoint.getThis(), Maybe::error));
 		} else if (returnValue instanceof Flowable) {
 			Flowable<?> flowable = (Flowable) returnValue;
-			return flowable.lift(circuitBreakerOperator);
->>>>>>> 785f3b64
+			return flowable.lift(circuitBreakerOperator)
+                    .onErrorResumeNext(RecoveryUtils.rxJava2OnErrorResumeNext(recoveryMethodName, proceedingJoinPoint.getArgs(), proceedingJoinPoint.getThis(), Flowable::error));
 		} else {
 			logger.error("Unsupported type for RxJava2 circuit breaker return type {} for method {}", returnValue.getClass().getTypeName(), methodName);
 			throw new IllegalArgumentException("Not Supported type for the circuit breaker in RxJava2:" + returnValue.getClass().getName());
