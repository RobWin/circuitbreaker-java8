--- conflicted
+++ resolved
@@ -18,11 +18,8 @@
 import io.github.resilience4j.circuitbreaker.CircuitBreaker;
 import io.github.resilience4j.circuitbreaker.CircuitBreakerConfig;
 import io.github.resilience4j.circuitbreaker.CircuitBreakerConfig.Builder;
-<<<<<<< HEAD
-
-=======
+
 import io.github.resilience4j.core.lang.Nullable;
->>>>>>> 17091efe
 import org.hibernate.validator.constraints.time.DurationMin;
 import org.springframework.beans.BeanUtils;
 import org.springframework.util.StringUtils;
@@ -59,7 +56,7 @@
     	}
     	return backendProperties;
     }
-    
+
     private BackendProperties getSharedConfigProperties(String sharedConfig) {
         return sharedConfigs.get(sharedConfig);
     }
@@ -67,7 +64,7 @@
     public CircuitBreakerConfig createCircuitBreakerConfig(String backend) {
         return createCircuitBreakerConfig(getBackendProperties(backend));
     }
-    
+
     public CircuitBreakerConfig createCircuitBreakerConfigFromShared(String sharedConfig) {
         BackendProperties backendProperties = getSharedConfigProperties(sharedConfig);
         if(StringUtils.isEmpty(backendProperties.getSharedConfigName())) {
@@ -118,11 +115,11 @@
         if (properties.automaticTransitionFromOpenToHalfOpenEnabled) {
             builder.enableAutomaticTransitionFromOpenToHalfOpen();
         }
-        
+
         if(properties.sharedConfigName != null) {
         	builder.configurationName(properties.sharedConfigName);
         }
-        
+
         return builder;
     }
 
@@ -133,19 +130,19 @@
     public Map<String, BackendProperties> getBackends() {
         return backends;
     }
-    
+
     public Map<String, BackendProperties> getSharedConfigs() {
         return sharedConfigs;
     }
-    
+
     public BackendProperties findCircuitBreakerBackend(CircuitBreaker circuitBreaker, CircuitBreakerConfig circuitBreakerConfig) {
     	BackendProperties backendProperties = backends.getOrDefault(circuitBreaker.getName(), null);
-    	
-    	if(circuitBreakerConfig.getConfigurationName() != null 
+
+    	if(circuitBreakerConfig.getConfigurationName() != null
     			&& sharedConfigs.containsKey(circuitBreakerConfig.getConfigurationName())) {
     		backendProperties = sharedConfigs.get(circuitBreakerConfig.getConfigurationName());
     	}
-    	
+
     	return backendProperties;
     }
 
@@ -188,9 +185,9 @@
 
         @Nullable
         private Class<? extends Throwable>[] ignoreExceptions;
-        
+
         private String sharedConfigName;
-        
+
         /**
          * Sets the wait duration in seconds the CircuitBreaker should stay open, before it switches to half closed.
          *
@@ -341,7 +338,7 @@
         /**
          * Gets the shared configuration name. If this is set, the configuration builder will use the the shared
          * configuration backend over this one.
-         * 
+         *
          * @return The shared configuration name.
          */
         public String getSharedConfigName() {
