--- conflicted
+++ resolved
@@ -48,27 +48,18 @@
 
     private final CircuitBreakerConfigurationProperties circuitBreakerProperties;
 
-<<<<<<< HEAD
-    public CircuitBreakerConfiguration(CircuitBreakerConfigurationProperties circuitBreakerProperties) {
-=======
     public CircuitBreakerConfiguration(
-        CircuitBreakerConfigurationProperties circuitBreakerProperties) {
->>>>>>> e8f80339
+            CircuitBreakerConfigurationProperties circuitBreakerProperties) {
         this.circuitBreakerProperties = circuitBreakerProperties;
     }
 
     @Bean
-<<<<<<< HEAD
-    public CircuitBreakerRegistry circuitBreakerRegistry(EventConsumerRegistry<CircuitBreakerEvent> eventConsumerRegistry,
+    public CircuitBreakerRegistry circuitBreakerRegistry(
+            EventConsumerRegistry<CircuitBreakerEvent> eventConsumerRegistry,
             RegistryEventConsumer<CircuitBreaker> circuitBreakerRegistryEventConsumer) {
-        CircuitBreakerRegistry circuitBreakerRegistry = createCircuitBreakerRegistry(circuitBreakerProperties, circuitBreakerRegistryEventConsumer);
-=======
-    public CircuitBreakerRegistry circuitBreakerRegistry(
-        EventConsumerRegistry<CircuitBreakerEvent> eventConsumerRegistry,
-        RegistryEventConsumer<CircuitBreaker> circuitBreakerRegistryEventConsumer) {
         CircuitBreakerRegistry circuitBreakerRegistry = createCircuitBreakerRegistry(
-            circuitBreakerProperties, circuitBreakerRegistryEventConsumer);
->>>>>>> e8f80339
+                circuitBreakerProperties, circuitBreakerRegistryEventConsumer);
+
         registerEventConsumer(circuitBreakerRegistry, eventConsumerRegistry);
         initCircuitBreakerRegistry(circuitBreakerRegistry);
         return circuitBreakerRegistry;
@@ -77,19 +68,12 @@
     @Bean
     @Primary
     public RegistryEventConsumer<CircuitBreaker> circuitBreakerRegistryEventConsumer(
-<<<<<<< HEAD
             Optional<List<RegistryEventConsumer<CircuitBreaker>>> optionalRegistryEventConsumers) {
         return new CompositeRegistryEventConsumer<>(optionalRegistryEventConsumers.orElseGet(ArrayList::new));
-=======
-        Optional<List<RegistryEventConsumer<CircuitBreaker>>> optionalRegistryEventConsumers) {
-        return new CompositeRegistryEventConsumer<>(
-            optionalRegistryEventConsumers.orElseGet(ArrayList::new));
->>>>>>> e8f80339
     }
 
     @Bean
     @Conditional(value = {AspectJOnClasspathCondition.class})
-<<<<<<< HEAD
     public CircuitBreakerAspectHelper circuitBreakerAspectHelper(CircuitBreakerRegistry circuitBreakerRegistry,
             @Autowired(required = false) List<CircuitBreakerAspectExt> circuitBreakerAspectExtList,
             FallbackDecorators fallbackDecorators) {
@@ -101,15 +85,6 @@
     public CircuitBreakerAspect circuitBreakerAspect(CircuitBreakerAspectHelper circuitBreakerAspectHelper) {
         return new CircuitBreakerAspect(circuitBreakerAspectHelper, circuitBreakerProperties);
     }
-=======
-    public CircuitBreakerAspect circuitBreakerAspect(CircuitBreakerRegistry circuitBreakerRegistry,
-        @Autowired(required = false) List<CircuitBreakerAspectExt> circuitBreakerAspectExtList,
-        FallbackDecorators fallbackDecorators) {
-        return new CircuitBreakerAspect(circuitBreakerProperties, circuitBreakerRegistry,
-            circuitBreakerAspectExtList, fallbackDecorators);
-    }
-
->>>>>>> e8f80339
 
     @Bean
     @Conditional(value = {RxJava2OnClasspathCondition.class, AspectJOnClasspathCondition.class})
@@ -125,19 +100,12 @@
 
     /**
      * The EventConsumerRegistry is used to manage EventConsumer instances. The
-<<<<<<< HEAD
      * EventConsumerRegistry is used by the CircuitBreakerHealthIndicator to
      * show the latest CircuitBreakerEvents events for each CircuitBreaker
      * instance.
      *
      * @return a default EventConsumerRegistry
      * {@link io.github.resilience4j.consumer.DefaultEventConsumerRegistry}
-=======
-     * EventConsumerRegistry is used by the CircuitBreakerHealthIndicator to show the latest
-     * CircuitBreakerEvents events for each CircuitBreaker instance.
-     *
-     * @return a default EventConsumerRegistry {@link io.github.resilience4j.consumer.DefaultEventConsumerRegistry}
->>>>>>> e8f80339
      */
     @Bean
     public EventConsumerRegistry<CircuitBreakerEvent> eventConsumerRegistry() {
@@ -147,30 +115,19 @@
     /**
      * Initializes a circuitBreaker registry.
      *
-<<<<<<< HEAD
      * @param circuitBreakerProperties The circuit breaker configuration
      * properties.
      *
      * @return a CircuitBreakerRegistry
      */
-    public CircuitBreakerRegistry createCircuitBreakerRegistry(CircuitBreakerConfigurationProperties circuitBreakerProperties,
+    public CircuitBreakerRegistry createCircuitBreakerRegistry(
+            CircuitBreakerConfigurationProperties circuitBreakerProperties,
             RegistryEventConsumer<CircuitBreaker> circuitBreakerRegistryEventConsumer) {
 
         Map<String, CircuitBreakerConfig> configs = circuitBreakerProperties.getConfigs()
-                .entrySet().stream().collect(Collectors.toMap(Map.Entry::getKey,
+                .entrySet().stream().collect(
+                        Collectors.toMap(Map.Entry::getKey,
                         entry -> circuitBreakerProperties.createCircuitBreakerConfig(entry.getValue())));
-=======
-     * @param circuitBreakerProperties The circuit breaker configuration properties.
-     * @return a CircuitBreakerRegistry
-     */
-    public CircuitBreakerRegistry createCircuitBreakerRegistry(
-        CircuitBreakerConfigurationProperties circuitBreakerProperties,
-        RegistryEventConsumer<CircuitBreaker> circuitBreakerRegistryEventConsumer) {
-
-        Map<String, CircuitBreakerConfig> configs = circuitBreakerProperties.getConfigs()
-            .entrySet().stream().collect(Collectors.toMap(Map.Entry::getKey,
-                entry -> circuitBreakerProperties.createCircuitBreakerConfig(entry.getValue())));
->>>>>>> e8f80339
 
         return CircuitBreakerRegistry.of(configs, circuitBreakerRegistryEventConsumer);
     }
@@ -182,8 +139,8 @@
      */
     public void initCircuitBreakerRegistry(CircuitBreakerRegistry circuitBreakerRegistry) {
         circuitBreakerProperties.getInstances().forEach(
-<<<<<<< HEAD
-                (name, properties) -> circuitBreakerRegistry.circuitBreaker(name, circuitBreakerProperties.createCircuitBreakerConfig(properties))
+                (name, properties) -> circuitBreakerRegistry.circuitBreaker(
+                        name, circuitBreakerProperties.createCircuitBreakerConfig(properties))
         );
     }
 
@@ -194,45 +151,22 @@
      * @param circuitBreakerRegistry The circuit breaker registry.
      * @param eventConsumerRegistry The event consumer registry.
      */
-    public void registerEventConsumer(CircuitBreakerRegistry circuitBreakerRegistry,
+    public void registerEventConsumer(
+            CircuitBreakerRegistry circuitBreakerRegistry,
             EventConsumerRegistry<CircuitBreakerEvent> eventConsumerRegistry) {
-        circuitBreakerRegistry.getEventPublisher().onEntryAdded(event -> registerEventConsumer(eventConsumerRegistry, event.getAddedEntry()));
+        circuitBreakerRegistry.getEventPublisher()
+                .onEntryAdded(event -> registerEventConsumer(
+                        eventConsumerRegistry, event.getAddedEntry()));
     }
 
-    private void registerEventConsumer(EventConsumerRegistry<CircuitBreakerEvent> eventConsumerRegistry, CircuitBreaker circuitBreaker) {
+    private void registerEventConsumer(
+            EventConsumerRegistry<CircuitBreakerEvent> eventConsumerRegistry,
+            CircuitBreaker circuitBreaker) {
         int eventConsumerBufferSize = circuitBreakerProperties.findCircuitBreakerProperties(circuitBreaker.getName())
                 .map(io.github.resilience4j.common.circuitbreaker.configuration.CircuitBreakerConfigurationProperties.InstanceProperties::getEventConsumerBufferSize)
                 .orElse(100);
-        circuitBreaker.getEventPublisher().onEvent(eventConsumerRegistry.createEventConsumer(circuitBreaker.getName(), eventConsumerBufferSize));
-=======
-            (name, properties) -> circuitBreakerRegistry.circuitBreaker(name,
-                circuitBreakerProperties.createCircuitBreakerConfig(properties))
-        );
-    }
-
-    /**
-     * Registers the post creation consumer function that registers the consumer events to the
-     * circuit breakers.
-     *
-     * @param circuitBreakerRegistry The circuit breaker registry.
-     * @param eventConsumerRegistry  The event consumer registry.
-     */
-    public void registerEventConsumer(CircuitBreakerRegistry circuitBreakerRegistry,
-        EventConsumerRegistry<CircuitBreakerEvent> eventConsumerRegistry) {
-        circuitBreakerRegistry.getEventPublisher().onEntryAdded(
-            event -> registerEventConsumer(eventConsumerRegistry, event.getAddedEntry()));
-    }
-
-    private void registerEventConsumer(
-        EventConsumerRegistry<CircuitBreakerEvent> eventConsumerRegistry,
-        CircuitBreaker circuitBreaker) {
-        int eventConsumerBufferSize = circuitBreakerProperties
-            .findCircuitBreakerProperties(circuitBreaker.getName())
-            .map(
-                io.github.resilience4j.common.circuitbreaker.configuration.CircuitBreakerConfigurationProperties.InstanceProperties::getEventConsumerBufferSize)
-            .orElse(100);
-        circuitBreaker.getEventPublisher().onEvent(eventConsumerRegistry
-            .createEventConsumer(circuitBreaker.getName(), eventConsumerBufferSize));
->>>>>>> e8f80339
+        circuitBreaker.getEventPublisher().onEvent(
+                eventConsumerRegistry.createEventConsumer(
+                        circuitBreaker.getName(), eventConsumerBufferSize));
     }
 }