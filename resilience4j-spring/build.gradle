--- conflicted
+++ resolved
@@ -19,15 +19,6 @@
     
     testCompile project(':resilience4j-prometheus')
     testCompile project(':resilience4j-metrics')
-<<<<<<< HEAD
-    testCompile ( libraries.spring_boot_web )
-    testCompile ( libraries.spring_boot_aop )
-    testCompile ( libraries.spring_boot_test )
-    testCompile (libraries.rxjava2)
-    testCompile (libraries.reactor)
-    testCompile project(':resilience4j-reactor')
-    testCompile project(':resilience4j-rxjava2')
-=======
     testCompile(libraries.aspectj)
     testCompile(libraries.rxjava2)
     testCompile(libraries.reactor)
@@ -35,6 +26,8 @@
     testCompile project(':resilience4j-rxjava2')
     testCompile(libraries.spring_context)
     testCompile(libraries.spring_test)
->>>>>>> fa843d30
+    testCompile( libraries.spring_boot_web )
+    testCompile( libraries.spring_boot_aop )
+    testCompile( libraries.spring_boot_test )
 }
 ext.moduleName = 'io.github.resilience4j.spring'