// Allows centralized definition of the version of artifacts to
// use.  In that respect it serves a role similar to <dependencyManagement> in Maven
ext {
    vavrVersion = '0.9.2'
    rxJavaVersion = '2.1.10'
    reactorVersion = '3.0.7.RELEASE'
    junitVersion = '4.12'
    slf4jVersion = '1.7.24'
    assertjVersion = '3.6.2'
    logbackVersion = '0.9.26'
    mockitoVersion = '2.15.0'
    powermockVersion = '2.0.0-beta.5'
    jcacheVersion = '1.0.0'
    awaitilityVersion = '1.7.0'
    metricsVersion = '3.2.5'
    vertxVersion = '3.5.1'
    aspectjVersion = '1.8.13'
    spring4Version = '4.3.15.RELEASE'
    springBootVersion = '1.5.13.RELEASE'
    springBoot2Version = '2.0.2.RELEASE'
    ratpackVersion = '1.5.4'
    spockVersion = '1.1-groovy-2.4-rc-4'
    retrofitVersion = '2.3.0'
<<<<<<< HEAD
    feignVersion = '9.5.1'
    prometheusSimpleClientVersion = '0.0.21'
    reactorVersion = '3.1.3.RELEASE'
=======
    prometheusSimpleClientVersion = '0.3.0'
    reactorVersion = '3.1.5.RELEASE'
>>>>>>> b273e647
    reactiveStreamsVersion = '1.0.2'
    micrometerVersion = '1.0.5'
    hibernateValidatorVersion = '6.0.9.Final'

    libraries = [
            // compile
            vavr:  "io.vavr:vavr:${vavrVersion}",
            slf4j: "org.slf4j:slf4j-api:${slf4jVersion}",
            rxjava2: "io.reactivex.rxjava2:rxjava:${rxJavaVersion}",
            jcache: "javax.cache:cache-api:${jcacheVersion}",
            reactor: "io.projectreactor:reactor-core:${reactorVersion}",

            // testCompile
            junit:           "junit:junit:${junitVersion}",
            assertj: "org.assertj:assertj-core:${assertjVersion}",
            logback: "ch.qos.logback:logback-classic:${logbackVersion}",
            mockito: "org.mockito:mockito-core:${mockitoVersion}",
            powermock: "org.powermock:powermock-core:${powermockVersion}",
            powermock_api_mockito: "org.powermock:powermock-api-mockito2:${powermockVersion}",
            powermock_module_junit4: "org.powermock:powermock-module-junit4:${powermockVersion}",
            awaitility: "com.jayway.awaitility:awaitility:${awaitilityVersion}",
            reactor_test: "io.projectreactor:reactor-test:${reactorVersion}",
            reactive_streams_tck: "org.reactivestreams:reactive-streams-tck:${reactiveStreamsVersion}",

            // Vert.x addon
            vertx: "io.vertx:vertx-core:${vertxVersion}",
            vertx_unit: "io.vertx:vertx-unit:${vertxVersion}",

            // Aspectj for Spring addon
            aspectj: "org.aspectj:aspectjrt:${aspectjVersion}",

            // Spring Boot addon
            spring_4_core: "org.springframework:spring-core:${spring4Version}",
            spring_4_context: "org.springframework:spring-context:${spring4Version}",
            spring_reactor: "io.projectreactor:reactor-core:${reactorVersion}",
            spring_boot_aop: "org.springframework.boot:spring-boot-starter-aop:${springBootVersion}",
            spring_boot_actuator: "org.springframework.boot:spring-boot-starter-actuator:${springBootVersion}",
            spring_boot_web: "org.springframework.boot:spring-boot-starter-web:${springBootVersion}",
            spring_boot_test:  "org.springframework.boot:spring-boot-starter-test:${springBootVersion}",
            spring_boot_config_processor : "org.springframework.boot:spring-boot-configuration-processor:${springBootVersion}",

            // Spring Boot2 addon
            spring_boot2_aop: "org.springframework.boot:spring-boot-starter-aop:${springBoot2Version}",
            spring_boot2_actuator: "org.springframework.boot:spring-boot-starter-actuator:${springBoot2Version}",
            spring_boot2_web: "org.springframework.boot:spring-boot-starter-web:${springBoot2Version}",
            spring_boot2_test:  "org.springframework.boot:spring-boot-starter-test:${springBoot2Version}",
            spring_boot2_config_processor : "org.springframework.boot:spring-boot-configuration-processor:${springBoot2Version}",

            // Hibernate validator addon
            hibernate_validator: "org.hibernate.validator:hibernate-validator:${hibernateValidatorVersion}",

            // ratpack addon
            ratpack: "io.ratpack:ratpack-guice:${ratpackVersion}",
            ratpack_metrics: "io.ratpack:ratpack-dropwizard-metrics:${ratpackVersion}",
            ratpack_test: "io.ratpack:ratpack-groovy-test:${ratpackVersion}",
            spock: "org.spockframework:spock-core:${spockVersion}",

            // Retrofit addon
            retrofit: "com.squareup.retrofit2:retrofit:${retrofitVersion}",
            retrofit_test: "com.squareup.retrofit2:converter-scalars:${retrofitVersion}",
            retrofit_wiremock: "com.github.tomakehurst:wiremock:1.58",
            
            // Feign addon
            feign: "io.github.openfeign:feign-core:${feignVersion}",
            feign_wiremock: "com.github.tomakehurst:wiremock:1.58",
            
            // Metrics addon
            metrics: "io.dropwizard.metrics:metrics-core:${metricsVersion}",

            // Micrometers addon
            micrometer: "io.micrometer:micrometer-core:${micrometerVersion}",
            micrometer_prometheus: "io.micrometer:micrometer-registry-prometheus:${micrometerVersion}",

            // CircuitBreaker documentation
            metrics_healthcheck: "io.dropwizard.metrics:metrics-healthchecks:${metricsVersion}",

            // Prometheus addon
            prometheus_simpleclient: "io.prometheus:simpleclient_common:${prometheusSimpleClientVersion}",
            prometheus_spring_boot: "io.prometheus:simpleclient_spring_boot:${prometheusSimpleClientVersion}"
    ]

}<|MERGE_RESOLUTION|>--- conflicted
+++ resolved
@@ -21,14 +21,9 @@
     ratpackVersion = '1.5.4'
     spockVersion = '1.1-groovy-2.4-rc-4'
     retrofitVersion = '2.3.0'
-<<<<<<< HEAD
     feignVersion = '9.5.1'
-    prometheusSimpleClientVersion = '0.0.21'
-    reactorVersion = '3.1.3.RELEASE'
-=======
     prometheusSimpleClientVersion = '0.3.0'
     reactorVersion = '3.1.5.RELEASE'
->>>>>>> b273e647
     reactiveStreamsVersion = '1.0.2'
     micrometerVersion = '1.0.5'
     hibernateValidatorVersion = '6.0.9.Final'
