/*
 * Copyright 2017 Robert Winkler
 *
 * Licensed under the Apache License, Version 2.0 (the "License");
 * you may not use this file except in compliance with the License.
 * You may obtain a copy of the License at
 *
 *        http://www.apache.org/licenses/LICENSE-2.0
 *
 * Unless required by applicable law or agreed to in writing, software
 * distributed under the License is distributed on an "AS IS" BASIS,
 * WITHOUT WARRANTIES OR CONDITIONS OF ANY KIND, either express or implied.
 * See the License for the specific language governing permissions and
 * limitations under the License.
 */
package io.github.resilience4j.circuitbreaker.autoconfigure;

<<<<<<< HEAD
import io.github.resilience4j.circuitbreaker.CircuitBreaker;
import io.github.resilience4j.circuitbreaker.CircuitBreakerRegistry;
import io.github.resilience4j.circuitbreaker.monitoring.endpoint.CircuitBreakerEndpoint;
=======
import org.springframework.beans.factory.config.ConfigurableBeanFactory;
import org.springframework.boot.actuate.autoconfigure.EndpointAutoConfiguration;
import org.springframework.boot.autoconfigure.AutoConfigureBefore;
>>>>>>> 8cc96a0e
import org.springframework.boot.autoconfigure.condition.ConditionalOnClass;
import org.springframework.boot.context.properties.EnableConfigurationProperties;
import org.springframework.context.annotation.Bean;
import org.springframework.context.annotation.Configuration;
import org.springframework.context.annotation.Import;

<<<<<<< HEAD
=======
import javax.annotation.PostConstruct;

import io.github.resilience4j.circuitbreaker.CircuitBreaker;
import io.github.resilience4j.circuitbreaker.CircuitBreakerRegistry;
import io.github.resilience4j.circuitbreaker.configure.CircuitBreakerConfiguration;
import io.github.resilience4j.circuitbreaker.event.CircuitBreakerEvent;
import io.github.resilience4j.circuitbreaker.monitoring.endpoint.CircuitBreakerEndpoint;
import io.github.resilience4j.circuitbreaker.monitoring.endpoint.CircuitBreakerEventsEndpoint;
import io.github.resilience4j.circuitbreaker.monitoring.health.CircuitBreakerHealthIndicator;
import io.github.resilience4j.consumer.EventConsumerRegistry;

>>>>>>> 8cc96a0e
/**
 * {@link org.springframework.boot.autoconfigure.EnableAutoConfiguration
 * Auto-configuration} for resilience4j-circuitbreaker.
 */
@Configuration
@ConditionalOnClass(CircuitBreaker.class)
@EnableConfigurationProperties(CircuitBreakerProperties.class)
<<<<<<< HEAD
@Import(CircuitBreakerConfigurationOnMissingBean.class)
=======
@Import(CircuitBreakerConfiguration.class)
@AutoConfigureBefore(EndpointAutoConfiguration.class)
>>>>>>> 8cc96a0e
public class CircuitBreakerAutoConfiguration {

    @Bean
    public CircuitBreakerEndpoint circuitBreakerEndpoint(CircuitBreakerRegistry circuitBreakerRegistry) {
        return new CircuitBreakerEndpoint(circuitBreakerRegistry);
    }

<<<<<<< HEAD
}
=======
    @Bean
    public CircuitBreakerEventsEndpoint circuitBreakerEventsEndpoint(EventConsumerRegistry<CircuitBreakerEvent> eventConsumerRegistry, CircuitBreakerRegistry circuitBreakerRegistry) {
        return new CircuitBreakerEventsEndpoint(eventConsumerRegistry, circuitBreakerRegistry);
    }

    @PostConstruct
    public void configureRegistryWithHealthEndpoint(){
        circuitBreakerProperties.getBackends().forEach(
                (name, properties) -> {
                    if (properties.getRegisterHealthIndicator()) {
                        CircuitBreaker circuitBreaker = circuitBreakerRegistry.circuitBreaker(name);
                        CircuitBreakerHealthIndicator healthIndicator = new CircuitBreakerHealthIndicator(circuitBreaker);
                        beanFactory.registerSingleton(
                                name + "CircuitBreakerHealthIndicator",
                                healthIndicator
                        );
                    }
                }
        );
    }

 }
>>>>>>> 8cc96a0e
<|MERGE_RESOLUTION|>--- conflicted
+++ resolved
@@ -15,24 +15,13 @@
  */
 package io.github.resilience4j.circuitbreaker.autoconfigure;
 
-<<<<<<< HEAD
-import io.github.resilience4j.circuitbreaker.CircuitBreaker;
-import io.github.resilience4j.circuitbreaker.CircuitBreakerRegistry;
-import io.github.resilience4j.circuitbreaker.monitoring.endpoint.CircuitBreakerEndpoint;
-=======
-import org.springframework.beans.factory.config.ConfigurableBeanFactory;
 import org.springframework.boot.actuate.autoconfigure.EndpointAutoConfiguration;
 import org.springframework.boot.autoconfigure.AutoConfigureBefore;
->>>>>>> 8cc96a0e
 import org.springframework.boot.autoconfigure.condition.ConditionalOnClass;
 import org.springframework.boot.context.properties.EnableConfigurationProperties;
 import org.springframework.context.annotation.Bean;
 import org.springframework.context.annotation.Configuration;
 import org.springframework.context.annotation.Import;
-
-<<<<<<< HEAD
-=======
-import javax.annotation.PostConstruct;
 
 import io.github.resilience4j.circuitbreaker.CircuitBreaker;
 import io.github.resilience4j.circuitbreaker.CircuitBreakerRegistry;
@@ -43,7 +32,6 @@
 import io.github.resilience4j.circuitbreaker.monitoring.health.CircuitBreakerHealthIndicator;
 import io.github.resilience4j.consumer.EventConsumerRegistry;
 
->>>>>>> 8cc96a0e
 /**
  * {@link org.springframework.boot.autoconfigure.EnableAutoConfiguration
  * Auto-configuration} for resilience4j-circuitbreaker.
@@ -51,12 +39,8 @@
 @Configuration
 @ConditionalOnClass(CircuitBreaker.class)
 @EnableConfigurationProperties(CircuitBreakerProperties.class)
-<<<<<<< HEAD
 @Import(CircuitBreakerConfigurationOnMissingBean.class)
-=======
-@Import(CircuitBreakerConfiguration.class)
 @AutoConfigureBefore(EndpointAutoConfiguration.class)
->>>>>>> 8cc96a0e
 public class CircuitBreakerAutoConfiguration {
 
     @Bean
@@ -64,29 +48,9 @@
         return new CircuitBreakerEndpoint(circuitBreakerRegistry);
     }
 
-<<<<<<< HEAD
-}
-=======
     @Bean
     public CircuitBreakerEventsEndpoint circuitBreakerEventsEndpoint(EventConsumerRegistry<CircuitBreakerEvent> eventConsumerRegistry, CircuitBreakerRegistry circuitBreakerRegistry) {
         return new CircuitBreakerEventsEndpoint(eventConsumerRegistry, circuitBreakerRegistry);
     }
 
-    @PostConstruct
-    public void configureRegistryWithHealthEndpoint(){
-        circuitBreakerProperties.getBackends().forEach(
-                (name, properties) -> {
-                    if (properties.getRegisterHealthIndicator()) {
-                        CircuitBreaker circuitBreaker = circuitBreakerRegistry.circuitBreaker(name);
-                        CircuitBreakerHealthIndicator healthIndicator = new CircuitBreakerHealthIndicator(circuitBreaker);
-                        beanFactory.registerSingleton(
-                                name + "CircuitBreakerHealthIndicator",
-                                healthIndicator
-                        );
-                    }
-                }
-        );
-    }
-
- }
->>>>>>> 8cc96a0e
+}