--- conflicted
+++ resolved
@@ -3,11 +3,7 @@
     id "com.jfrog.bintray" version "1.8.5"
     id "me.champeau.gradle.jmh" version "0.4.8"
     id 'org.asciidoctor.convert' version '1.6.0'
-<<<<<<< HEAD
-    id "com.jfrog.artifactory" version "4.17.1"
-=======
     id "com.jfrog.artifactory" version "4.17.2"
->>>>>>> 05d9901c
     id 'idea'
 }
 
