/*
 * Copyright 2017 Dan Maas, Jan Sykora
 *
 * Licensed under the Apache License, Version 2.0 (the "License");
 * you may not use this file except in compliance with the License.
 * You may obtain a copy of the License at
 *
 *        http://www.apache.org/licenses/LICENSE-2.0
 *
 * Unless required by applicable law or agreed to in writing, software
 * distributed under the License is distributed on an "AS IS" BASIS,
 * WITHOUT WARRANTIES OR CONDITIONS OF ANY KIND, either express or implied.
 * See the License for the specific language governing permissions and
 * limitations under the License.
 */
package io.github.resilience4j.ratpack;

import com.codahale.metrics.MetricRegistry;
import com.google.inject.Scopes;
import com.google.inject.TypeLiteral;
import com.google.inject.matcher.Matchers;
import com.google.inject.multibindings.Multibinder;
import com.google.inject.multibindings.OptionalBinder;
import io.github.resilience4j.bulkhead.BulkheadConfig;
import io.github.resilience4j.bulkhead.BulkheadRegistry;
import io.github.resilience4j.bulkhead.ThreadPoolBulkheadConfig;
import io.github.resilience4j.bulkhead.ThreadPoolBulkheadRegistry;
import io.github.resilience4j.bulkhead.annotation.Bulkhead;
import io.github.resilience4j.bulkhead.event.BulkheadEvent;
import io.github.resilience4j.circuitbreaker.CircuitBreakerConfig;
import io.github.resilience4j.circuitbreaker.CircuitBreakerRegistry;
import io.github.resilience4j.circuitbreaker.annotation.CircuitBreaker;
import io.github.resilience4j.circuitbreaker.event.CircuitBreakerEvent;
import io.github.resilience4j.common.CompositeCustomizer;
import io.github.resilience4j.common.bulkhead.configuration.BulkheadConfigCustomizer;
import io.github.resilience4j.common.bulkhead.configuration.BulkheadConfigurationProperties;
import io.github.resilience4j.common.bulkhead.configuration.ThreadPoolBulkheadConfigurationProperties;
import io.github.resilience4j.common.circuitbreaker.configuration.CircuitBreakerConfigurationProperties;
import io.github.resilience4j.common.ratelimiter.configuration.RateLimiterConfigCustomizer;
import io.github.resilience4j.common.ratelimiter.configuration.RateLimiterConfigurationProperties;
import io.github.resilience4j.common.retry.configuration.RetryConfigCustomizer;
import io.github.resilience4j.common.retry.configuration.RetryConfigurationProperties;
import io.github.resilience4j.consumer.DefaultEventConsumerRegistry;
import io.github.resilience4j.consumer.EventConsumerRegistry;
import io.github.resilience4j.metrics.*;
import io.github.resilience4j.prometheus.collectors.*;
import io.github.resilience4j.ratelimiter.RateLimiterConfig;
import io.github.resilience4j.ratelimiter.RateLimiterRegistry;
import io.github.resilience4j.ratelimiter.annotation.RateLimiter;
import io.github.resilience4j.ratelimiter.event.RateLimiterEvent;
import io.github.resilience4j.ratpack.bulkhead.BulkheadMethodInterceptor;
import io.github.resilience4j.ratpack.bulkhead.monitoring.endpoint.BulkheadChain;
import io.github.resilience4j.ratpack.circuitbreaker.CircuitBreakerMethodInterceptor;
import io.github.resilience4j.ratpack.circuitbreaker.monitoring.endpoint.CircuitBreakerChain;
import io.github.resilience4j.ratpack.ratelimiter.RateLimiterMethodInterceptor;
import io.github.resilience4j.ratpack.ratelimiter.monitoring.endpoint.RateLimiterChain;
import io.github.resilience4j.ratpack.retry.RetryMethodInterceptor;
import io.github.resilience4j.ratpack.retry.monitoring.endpoint.RetryChain;
import io.github.resilience4j.retry.RetryConfig;
import io.github.resilience4j.retry.RetryRegistry;
import io.github.resilience4j.retry.annotation.Retry;
import io.github.resilience4j.retry.event.RetryEvent;
import io.prometheus.client.CollectorRegistry;
import ratpack.dropwizard.metrics.DropwizardMetricsModule;
import ratpack.guice.ConfigurableModule;
import ratpack.handling.HandlerDecorator;
import ratpack.handling.Handlers;
import ratpack.registry.Registry;
import ratpack.service.Service;
import ratpack.service.StartEvent;

import javax.inject.Inject;
import javax.inject.Provider;
import java.util.Collections;
import java.util.Map;
import java.util.stream.Collectors;

/**
 * This module registers class and method interceptors for bulkheads, circuit breakers, rate
 * limiters, and retries.
 * <p>
 * This module also registers metrics: - bulkhead, circuitbreaker, ratelimiter, and retry metrics
 * with dropwizard metrics, if enabled. - circuitbreaker, ratelimiter, and retry metrics with
 * prometheus, if enabled.
 * <p>
 * Only enable metrics if you have dependencies for resilience4j-metrics in the classpath and an
 * instance of {@link MetricRegistry} is bound (usually this will happen when installing {@link
 * DropwizardMetricsModule}). This must be done manually, since guice doesn't know if dropwizard is
 * on the runtime classpath.
 * <p>
 * Only enable prometheus if you have a dependency on resilience4j-prometheus in the classpath and
 * an instance of {@link CollectorRegistry} is bound. This must be done manually, since guice
 * doesn't know if prometheus is on the runtime classpath.
 * <p>
 * Also note that for this to work, CircuitBreaker, RateLimiter, and Retry instances must be created
 * before the respective registries are bound.
 */
public class Resilience4jModule extends ConfigurableModule<Resilience4jConfig> {

    @Override
    protected void configure() {
        // interceptors
        bindInterceptor(Matchers.any(), Matchers.annotatedWith(CircuitBreaker.class),
            injected(new CircuitBreakerMethodInterceptor()));
        bindInterceptor(Matchers.any(), Matchers.annotatedWith(RateLimiter.class),
            injected(new RateLimiterMethodInterceptor()));
        bindInterceptor(Matchers.any(), Matchers.annotatedWith(Retry.class),
            injected(new RetryMethodInterceptor()));
        bindInterceptor(Matchers.any(), Matchers.annotatedWith(Bulkhead.class),
            injected(new BulkheadMethodInterceptor()));
        bindInterceptor(Matchers.annotatedWith(CircuitBreaker.class), Matchers.any(),
            injected(new CircuitBreakerMethodInterceptor()));
        bindInterceptor(Matchers.annotatedWith(RateLimiter.class), Matchers.any(),
            injected(new RateLimiterMethodInterceptor()));
        bindInterceptor(Matchers.annotatedWith(Retry.class), Matchers.any(),
            injected(new RetryMethodInterceptor()));
        bindInterceptor(Matchers.annotatedWith(Bulkhead.class), Matchers.any(),
            injected(new BulkheadMethodInterceptor()));

        // default registries
        OptionalBinder.newOptionalBinder(binder(), CircuitBreakerRegistry.class).setDefault()
            .toProvider(CircuitBreakerRegistryProvider.class).in(Scopes.SINGLETON);
        OptionalBinder.newOptionalBinder(binder(), RateLimiterRegistry.class).setDefault()
            .toProvider(RateLimiterRegistryProvider.class).in(Scopes.SINGLETON);
        OptionalBinder.newOptionalBinder(binder(), RetryRegistry.class).setDefault()
            .toProvider(RetryRegistryProvider.class).in(Scopes.SINGLETON);
        OptionalBinder.newOptionalBinder(binder(), BulkheadRegistry.class).setDefault()
            .toProvider(BulkheadRegistryProvider.class).in(Scopes.SINGLETON);
        OptionalBinder.newOptionalBinder(binder(), ThreadPoolBulkheadRegistry.class).setDefault()
            .toProvider(ThreadPoolBulkheadRegistryProvider.class).in(Scopes.SINGLETON);

        // event consumers
        bind(new TypeLiteral<EventConsumerRegistry<CircuitBreakerEvent>>() {
        }).toInstance(new DefaultEventConsumerRegistry<>());
        bind(new TypeLiteral<EventConsumerRegistry<RateLimiterEvent>>() {
        }).toInstance(new DefaultEventConsumerRegistry<>());
        bind(new TypeLiteral<EventConsumerRegistry<RetryEvent>>() {
        }).toInstance(new DefaultEventConsumerRegistry<>());
        bind(new TypeLiteral<EventConsumerRegistry<BulkheadEvent>>() {
        }).toInstance(new DefaultEventConsumerRegistry<>());

        // event chains
        Multibinder<HandlerDecorator> binder = Multibinder
            .newSetBinder(binder(), HandlerDecorator.class);
        bind(CircuitBreakerChain.class).in(Scopes.SINGLETON);
        bind(RateLimiterChain.class).in(Scopes.SINGLETON);
        bind(RetryChain.class).in(Scopes.SINGLETON);
        bind(BulkheadChain.class).in(Scopes.SINGLETON);
        binder.addBinding().toProvider(() -> (registry, rest) -> {
            if (registry.get(Resilience4jConfig.class).getEndpoints().getCircuitbreaker()
                .isEnabled()) {
                return Handlers
                    .chain(Handlers.chain(registry, registry.get(CircuitBreakerChain.class)), rest);
            } else {
                return rest;
            }
        });
        binder.addBinding().toProvider(() -> (registry, rest) -> {
            if (registry.get(Resilience4jConfig.class).getEndpoints().getRatelimiter()
                .isEnabled()) {
                return Handlers
                    .chain(Handlers.chain(registry, registry.get(RateLimiterChain.class)), rest);
            } else {
                return rest;
            }
        });
        binder.addBinding().toProvider(() -> (registry, rest) -> {
            if (registry.get(Resilience4jConfig.class).getEndpoints().getRetry().isEnabled()) {
                return Handlers
                    .chain(Handlers.chain(registry, registry.get(RetryChain.class)), rest);
            } else {
                return rest;
            }
        });
        binder.addBinding().toProvider(() -> (registry, rest) -> {
            if (registry.get(Resilience4jConfig.class).getEndpoints().getBulkhead().isEnabled()) {
                return Handlers
                    .chain(Handlers.chain(registry, registry.get(BulkheadChain.class)), rest);
            } else {
                return rest;
            }
        });

        // startup
        bind(Resilience4jService.class).in(Scopes.SINGLETON);
    }

    private <T> T injected(T instance) {
        requestInjection(instance);
        return instance;
    }

    private static class CircuitBreakerRegistryProvider implements
        Provider<CircuitBreakerRegistry> {

        private Resilience4jConfig resilience4jConfig;
        private EventConsumerRegistry<CircuitBreakerEvent> eventConsumerRegistry;

        @Inject
        public CircuitBreakerRegistryProvider(Resilience4jConfig resilience4jConfig,
            EventConsumerRegistry<CircuitBreakerEvent> eventConsumerRegistry) {
            this.resilience4jConfig = resilience4jConfig;
            this.eventConsumerRegistry = eventConsumerRegistry;
        }

        @Override
        public CircuitBreakerRegistry get() {
            // build configs
            CircuitBreakerConfigurationProperties circuitBreakerProperties = resilience4jConfig
                .getCircuitbreaker();
            Map<String, CircuitBreakerConfig> configs = circuitBreakerProperties.getConfigs()
                .entrySet().stream().collect(Collectors.toMap(Map.Entry::getKey,
                    entry -> circuitBreakerProperties
                        .createCircuitBreakerConfig(entry.getKey(), entry.getValue(),
                            new CompositeCustomizer<>(Collections.emptyList()))));
            CircuitBreakerRegistry circuitBreakerRegistry = CircuitBreakerRegistry.of(configs);

            // build circuit breakers
            EndpointsConfig endpointsConfig = resilience4jConfig.getEndpoints();
            circuitBreakerProperties.getInstances().forEach((name, circuitBreakerConfig) -> {
                io.github.resilience4j.circuitbreaker.CircuitBreaker circuitBreaker =
                    circuitBreakerRegistry.circuitBreaker(name,
                        circuitBreakerProperties.createCircuitBreakerConfig(name,
                            circuitBreakerConfig,
                            new CompositeCustomizer<>(Collections.emptyList())));
                if (endpointsConfig.getCircuitbreaker().isEnabled()) {
                    circuitBreaker.getEventPublisher().onEvent(eventConsumerRegistry
                        .createEventConsumer(name,
                            circuitBreakerConfig.getEventConsumerBufferSize() != null
                                ? circuitBreakerConfig.getEventConsumerBufferSize() : 100));
                }
            });

            return circuitBreakerRegistry;
        }
    }

    private static class RateLimiterRegistryProvider implements Provider<RateLimiterRegistry> {

        private Resilience4jConfig resilience4jConfig;
        private EventConsumerRegistry<RateLimiterEvent> eventConsumerRegistry;

        @Inject
        public RateLimiterRegistryProvider(Resilience4jConfig resilience4jConfig,
            EventConsumerRegistry<RateLimiterEvent> eventConsumerRegistry) {
            this.resilience4jConfig = resilience4jConfig;
            this.eventConsumerRegistry = eventConsumerRegistry;
        }

        @Override
        public RateLimiterRegistry get() {
            // build configs
            RateLimiterConfigurationProperties rateLimiterProperties = resilience4jConfig
                .getRatelimiter();
            Map<String, RateLimiterConfig> configs = rateLimiterProperties.getConfigs()
                .entrySet().stream().collect(Collectors.toMap(Map.Entry::getKey,
                    entry -> rateLimiterProperties.createRateLimiterConfig(entry.getValue(),
                        new CompositeCustomizer<RateLimiterConfigCustomizer>(
                            Collections.emptyList()),
                        entry.getKey())));
            RateLimiterRegistry rateLimiterRegistry = RateLimiterRegistry.of(configs);

            // build ratelimiters
            EndpointsConfig endpointsConfig = resilience4jConfig.getEndpoints();
            rateLimiterProperties.getInstances().forEach((name, rateLimiterConfig) -> {
                io.github.resilience4j.ratelimiter.RateLimiter rateLimiter =
                    rateLimiterRegistry.rateLimiter(name,
                        rateLimiterProperties.createRateLimiterConfig(rateLimiterConfig,
                            new CompositeCustomizer<>(Collections.emptyList()), name));
                if (endpointsConfig.getRatelimiter().isEnabled()) {
                    rateLimiter.getEventPublisher().onEvent(eventConsumerRegistry
                        .createEventConsumer(name,
                            rateLimiterConfig.getEventConsumerBufferSize() != null
                                ? rateLimiterConfig.getEventConsumerBufferSize() : 100));
                }
            });

            return rateLimiterRegistry;
        }
    }

    private static class RetryRegistryProvider implements Provider<RetryRegistry> {

        private Resilience4jConfig resilience4jConfig;
        private EventConsumerRegistry<RetryEvent> eventConsumerRegistry;

        @Inject
        public RetryRegistryProvider(Resilience4jConfig resilience4jConfig,
            EventConsumerRegistry<RetryEvent> eventConsumerRegistry) {
            this.resilience4jConfig = resilience4jConfig;
            this.eventConsumerRegistry = eventConsumerRegistry;
        }

        @Override
        public RetryRegistry get() {
            // build configs
            RetryConfigurationProperties RetryProperties = resilience4jConfig.getRetry();
            Map<String, RetryConfig> configs = RetryProperties.getConfigs()
                .entrySet().stream().collect(Collectors.toMap(Map.Entry::getKey,
                    entry -> RetryProperties.createRetryConfig(entry.getValue(),
                        new CompositeCustomizer<RetryConfigCustomizer>(Collections.emptyList()),
                        entry.getKey())));
            RetryRegistry retryRegistry = RetryRegistry.of(configs);

            // build retries
            EndpointsConfig endpointsConfig = resilience4jConfig.getEndpoints();
            RetryProperties.getInstances().forEach((name, retryConfig) -> {
                io.github.resilience4j.retry.Retry retry =
                    retryRegistry.retry(name, RetryProperties.createRetryConfig(retryConfig,
                        new CompositeCustomizer<>(Collections.emptyList()), name));
                if (endpointsConfig.getRetry().isEnabled()) {
                    retry.getEventPublisher().onEvent(eventConsumerRegistry
                        .createEventConsumer(name,
                            retryConfig.getEventConsumerBufferSize() != null ? retryConfig
                                .getEventConsumerBufferSize() : 100));
                }
            });

            return retryRegistry;
        }
    }

    private static class BulkheadRegistryProvider implements Provider<BulkheadRegistry> {

        private Resilience4jConfig resilience4jConfig;
        private EventConsumerRegistry<BulkheadEvent> eventConsumerRegistry;

        @Inject
        public BulkheadRegistryProvider(Resilience4jConfig resilience4jConfig,
            EventConsumerRegistry<BulkheadEvent> eventConsumerRegistry) {
            this.resilience4jConfig = resilience4jConfig;
            this.eventConsumerRegistry = eventConsumerRegistry;
        }

        @Override
        public BulkheadRegistry get() {
            // build configs
            BulkheadConfigurationProperties bulkheadProperties = resilience4jConfig.getBulkhead();
            Map<String, BulkheadConfig> configs = bulkheadProperties.getConfigs()
                .entrySet().stream().collect(Collectors.toMap(Map.Entry::getKey,
                    entry -> bulkheadProperties.createBulkheadConfig(entry.getValue(),
<<<<<<< HEAD
                        entry.getKey(),
                        new CompositeCustomizer<>(Collections.emptyList()))));
=======
                        new CompositeCustomizer<BulkheadConfigCustomizer>(Collections.emptyList()),
                        entry.getKey())));
>>>>>>> bb720462
            BulkheadRegistry bulkheadRegistry = BulkheadRegistry.of(configs);

            // build bulkheads
            EndpointsConfig endpointsConfig = resilience4jConfig.getEndpoints();
            bulkheadProperties.getInstances().forEach((name, bulkheadConfig) -> {
                io.github.resilience4j.bulkhead.Bulkhead bulkhead =
                    bulkheadRegistry
                        .bulkhead(name, bulkheadProperties.createBulkheadConfig(bulkheadConfig,
<<<<<<< HEAD
                            name,
                            new CompositeCustomizer<>(Collections.emptyList())));
=======
                            new CompositeCustomizer<>(Collections.emptyList()), name));
>>>>>>> bb720462
                if (endpointsConfig.getBulkhead().isEnabled()) {
                    bulkhead.getEventPublisher().onEvent(eventConsumerRegistry
                        .createEventConsumer(name,
                            bulkheadConfig.getEventConsumerBufferSize() != null ? bulkheadConfig
                                .getEventConsumerBufferSize() : 100));
                }
            });

            return bulkheadRegistry;
        }
    }

    private static class ThreadPoolBulkheadRegistryProvider implements
        Provider<ThreadPoolBulkheadRegistry> {

        private Resilience4jConfig resilience4jConfig;
        private EventConsumerRegistry<BulkheadEvent> eventConsumerRegistry;

        @Inject
        public ThreadPoolBulkheadRegistryProvider(Resilience4jConfig resilience4jConfig,
            EventConsumerRegistry<BulkheadEvent> eventConsumerRegistry) {
            this.resilience4jConfig = resilience4jConfig;
            this.eventConsumerRegistry = eventConsumerRegistry;
        }

        @Override
        public ThreadPoolBulkheadRegistry get() {
            // build configs
            ThreadPoolBulkheadConfigurationProperties threadPoolBulkheadProperties = resilience4jConfig
                .getThreadpoolbulkhead();
            Map<String, ThreadPoolBulkheadConfig> configs = threadPoolBulkheadProperties
                .getConfigs()
                .entrySet().stream().collect(Collectors.toMap(Map.Entry::getKey,
                    entry -> threadPoolBulkheadProperties
<<<<<<< HEAD
                        .createThreadPoolBulkheadConfig(entry.getValue(), entry.getKey(), new CompositeCustomizer<>(Collections.emptyList()))));
=======
                        .createThreadPoolBulkheadConfig(entry.getValue(),
                            new CompositeCustomizer<>(Collections.emptyList()), entry.getKey())));
>>>>>>> bb720462
            ThreadPoolBulkheadRegistry threadPoolBulkheadRegistry = ThreadPoolBulkheadRegistry
                .of(configs);

            // build threadpool bulkheads
            EndpointsConfig endpointsConfig = resilience4jConfig.getEndpoints();
            threadPoolBulkheadProperties.getInstances()
                .forEach((name, threadPoolBulkheadConfig) -> {
                    io.github.resilience4j.bulkhead.ThreadPoolBulkhead threadPoolBulkhead =
                        threadPoolBulkheadRegistry.bulkhead(name, threadPoolBulkheadProperties
<<<<<<< HEAD
                            .createThreadPoolBulkheadConfig(threadPoolBulkheadConfig, name,new CompositeCustomizer<>(Collections.emptyList())));
=======
                            .createThreadPoolBulkheadConfig(threadPoolBulkheadConfig,
                                new CompositeCustomizer<>(Collections.emptyList()), name));
>>>>>>> bb720462
                    if (endpointsConfig.getThreadpoolbulkhead().isEnabled()) {
                        threadPoolBulkhead.getEventPublisher().onEvent(eventConsumerRegistry
                            .createEventConsumer(name,
                                threadPoolBulkheadConfig.getEventConsumerBufferSize() != null
                                    ? threadPoolBulkheadConfig.getEventConsumerBufferSize() : 100));
                    }
                });

            return threadPoolBulkheadRegistry;
        }
    }

    private static class Resilience4jService implements Service {

        @Override
        public void onStart(StartEvent event) {
            Registry registry = event.getRegistry();
            Resilience4jConfig resilience4jConfig = registry.get(Resilience4jConfig.class);
            CircuitBreakerRegistry circuitBreakerRegistry = registry
                .get(CircuitBreakerRegistry.class);
            RateLimiterRegistry rateLimiterRegistry = registry.get(RateLimiterRegistry.class);
            RetryRegistry retryRegistry = registry.get(RetryRegistry.class);
            BulkheadRegistry bulkheadRegistry = registry.get(BulkheadRegistry.class);
            ThreadPoolBulkheadRegistry threadPoolBulkheadRegistry = registry
                .get(ThreadPoolBulkheadRegistry.class);

            // dropwizard metrics
            if (resilience4jConfig.isMetrics() && registry.maybeGet(MetricRegistry.class)
                .isPresent()) {
                MetricRegistry metricRegistry = registry.get(MetricRegistry.class);
                CircuitBreakerMetrics
                    .ofCircuitBreakerRegistry(circuitBreakerRegistry, metricRegistry);
                RateLimiterMetrics.ofRateLimiterRegistry(rateLimiterRegistry, metricRegistry);
                RetryMetrics.ofRetryRegistry(retryRegistry, metricRegistry);
                BulkheadMetrics.ofBulkheadRegistry(bulkheadRegistry, metricRegistry);
                ThreadPoolBulkheadMetrics
                    .ofBulkheadRegistry(threadPoolBulkheadRegistry, metricRegistry);
            }

            // prometheus
            if (resilience4jConfig.isPrometheus() && registry.maybeGet(CollectorRegistry.class)
                .isPresent()) {
                CollectorRegistry collectorRegistry = registry.get(CollectorRegistry.class);
                CircuitBreakerMetricsCollector circuitBreakerMetricsCollector = CircuitBreakerMetricsCollector
                    .ofCircuitBreakerRegistry(circuitBreakerRegistry);
                RetryMetricsCollector retryMetricsCollector = RetryMetricsCollector
                    .ofRetryRegistry(retryRegistry);
                RateLimiterMetricsCollector rateLimiterMetricsCollector = RateLimiterMetricsCollector
                    .ofRateLimiterRegistry(rateLimiterRegistry);
                BulkheadMetricsCollector bulkheadMetricsCollector = BulkheadMetricsCollector
                    .ofBulkheadRegistry(bulkheadRegistry);
                ThreadPoolBulkheadMetricsCollector threadPoolBulkheadMetricsCollector = ThreadPoolBulkheadMetricsCollector
                    .ofBulkheadRegistry(threadPoolBulkheadRegistry);
                circuitBreakerMetricsCollector.register(collectorRegistry);
                retryMetricsCollector.register(collectorRegistry);
                rateLimiterMetricsCollector.register(collectorRegistry);
                bulkheadMetricsCollector.register(collectorRegistry);
                threadPoolBulkheadMetricsCollector.register(collectorRegistry);
            }
        }
    }

}<|MERGE_RESOLUTION|>--- conflicted
+++ resolved
@@ -339,13 +339,8 @@
             Map<String, BulkheadConfig> configs = bulkheadProperties.getConfigs()
                 .entrySet().stream().collect(Collectors.toMap(Map.Entry::getKey,
                     entry -> bulkheadProperties.createBulkheadConfig(entry.getValue(),
-<<<<<<< HEAD
-                        entry.getKey(),
-                        new CompositeCustomizer<>(Collections.emptyList()))));
-=======
                         new CompositeCustomizer<BulkheadConfigCustomizer>(Collections.emptyList()),
                         entry.getKey())));
->>>>>>> bb720462
             BulkheadRegistry bulkheadRegistry = BulkheadRegistry.of(configs);
 
             // build bulkheads
@@ -354,12 +349,7 @@
                 io.github.resilience4j.bulkhead.Bulkhead bulkhead =
                     bulkheadRegistry
                         .bulkhead(name, bulkheadProperties.createBulkheadConfig(bulkheadConfig,
-<<<<<<< HEAD
-                            name,
-                            new CompositeCustomizer<>(Collections.emptyList())));
-=======
                             new CompositeCustomizer<>(Collections.emptyList()), name));
->>>>>>> bb720462
                 if (endpointsConfig.getBulkhead().isEnabled()) {
                     bulkhead.getEventPublisher().onEvent(eventConsumerRegistry
                         .createEventConsumer(name,
@@ -394,12 +384,8 @@
                 .getConfigs()
                 .entrySet().stream().collect(Collectors.toMap(Map.Entry::getKey,
                     entry -> threadPoolBulkheadProperties
-<<<<<<< HEAD
-                        .createThreadPoolBulkheadConfig(entry.getValue(), entry.getKey(), new CompositeCustomizer<>(Collections.emptyList()))));
-=======
                         .createThreadPoolBulkheadConfig(entry.getValue(),
                             new CompositeCustomizer<>(Collections.emptyList()), entry.getKey())));
->>>>>>> bb720462
             ThreadPoolBulkheadRegistry threadPoolBulkheadRegistry = ThreadPoolBulkheadRegistry
                 .of(configs);
 
@@ -409,12 +395,8 @@
                 .forEach((name, threadPoolBulkheadConfig) -> {
                     io.github.resilience4j.bulkhead.ThreadPoolBulkhead threadPoolBulkhead =
                         threadPoolBulkheadRegistry.bulkhead(name, threadPoolBulkheadProperties
-<<<<<<< HEAD
-                            .createThreadPoolBulkheadConfig(threadPoolBulkheadConfig, name,new CompositeCustomizer<>(Collections.emptyList())));
-=======
                             .createThreadPoolBulkheadConfig(threadPoolBulkheadConfig,
                                 new CompositeCustomizer<>(Collections.emptyList()), name));
->>>>>>> bb720462
                     if (endpointsConfig.getThreadpoolbulkhead().isEnabled()) {
                         threadPoolBulkhead.getEventPublisher().onEvent(eventConsumerRegistry
                             .createEventConsumer(name,
