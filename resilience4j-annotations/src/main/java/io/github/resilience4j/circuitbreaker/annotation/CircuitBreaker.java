--- conflicted
+++ resolved
@@ -38,12 +38,6 @@
 	 * @return the name of the circuit breaker
 	 */
 	String name();
-<<<<<<< HEAD
-
-	/**
-	 * @return the type of circuit breaker (default or webflux which is reactor circuit breaker)
-	 */
-	ApiType type() default ApiType.DEFAULT;
 
 	/**
 	 * recovery function. Default is {@link DefaultRecoveryFunction} which does nothing.
@@ -51,6 +45,4 @@
 	 * @return recovery function class
 	 */
 	Class<? extends RecoveryFunction> recovery() default DefaultRecoveryFunction.class;
-=======
->>>>>>> fe3bf590
 }