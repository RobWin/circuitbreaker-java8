package io.github.resilience4j.common.retry.configuration;
/*
 * Copyright 2019 Dan Maas
 *
 * Licensed under the Apache License, Version 2.0 (the "License");
 * you may not use this file except in compliance with the License.
 * You may obtain a copy of the License at
 *
 *        http://www.apache.org/licenses/LICENSE-2.0
 *
 * Unless required by applicable law or agreed to in writing, software
 * distributed under the License is distributed on an "AS IS" BASIS,
 * WITHOUT WARRANTIES OR CONDITIONS OF ANY KIND, either express or implied.
 * See the License for the specific language governing permissions and
 * limitations under the License.
 */

import io.github.resilience4j.common.utils.ConfigUtils;
import io.github.resilience4j.core.ClassUtils;
import io.github.resilience4j.core.ConfigurationNotFoundException;
import io.github.resilience4j.core.IntervalFunction;
import io.github.resilience4j.core.StringUtils;
import io.github.resilience4j.core.lang.Nullable;
import io.github.resilience4j.retry.RetryConfig;

import java.time.Duration;
import java.util.HashMap;
import java.util.Map;
import java.util.Objects;
import java.util.function.Predicate;

/**
 * Main spring properties for retry configuration
 */
public class RetryConfigurationProperties {

<<<<<<< HEAD
	private final Map<String, InstanceProperties> instances = new HashMap<>();
	private Map<String, InstanceProperties> configs = new HashMap<>();

	/**
	 * @param backend backend name
	 * @return the retry configuration
	 */
	public RetryConfig createRetryConfig(String backend) {
		return createRetryConfig(getBackendProperties(backend));
	}

	/**
	 * @param backend retry backend name
	 * @return the configured spring backend properties
	 */
	@Nullable
	public InstanceProperties getBackendProperties(String backend) {
		return instances.get(backend);
	}

	/**
	 * @return the configured retry backend properties
	 */
	public Map<String, InstanceProperties> getInstances() {
		return instances;
	}

	/**
	 * For backwards compatibility when setting backends in configuration properties.
	 */
	public Map<String, InstanceProperties> getBackends() {
		return instances;
	}

	/**
	 * @return common configuration for retry backend
	 */
	public Map<String, InstanceProperties> getConfigs() {
		return configs;
	}

	/**
	 * @param instanceProperties the retry backend spring properties
	 * @return the retry configuration
	 */
	public RetryConfig createRetryConfig(InstanceProperties instanceProperties) {
		if (instanceProperties != null && StringUtils.isNotEmpty(instanceProperties.getBaseConfig())) {
			InstanceProperties baseProperties = configs.get(instanceProperties.getBaseConfig());
			if (baseProperties == null) {
				throw new ConfigurationNotFoundException(instanceProperties.getBaseConfig());
			}
			return buildConfigFromBaseConfig(baseProperties, instanceProperties);
		}
		return buildRetryConfig(RetryConfig.custom(), instanceProperties);
	}

	private RetryConfig buildConfigFromBaseConfig(InstanceProperties baseProperties, InstanceProperties instanceProperties) {
		RetryConfig baseConfig = buildRetryConfig(RetryConfig.custom(), baseProperties);
		ConfigUtils.mergePropertiesIfAny(baseProperties, instanceProperties);
		return buildRetryConfig(RetryConfig.from(baseConfig), instanceProperties);
	}

	/**
	 * @param properties the configured spring backend properties
	 * @return retry config builder instance
	 */
	@SuppressWarnings("unchecked")
	private RetryConfig buildRetryConfig(RetryConfig.Builder builder, InstanceProperties properties) {
		if (properties == null) {
			return builder.build();
		}

		if (properties.enableExponentialBackoff != null && properties.enableExponentialBackoff
				&& properties.enableRandomizedWait != null && properties.enableRandomizedWait) {
			throw new IllegalStateException("you can not enable Exponential backoff policy and randomized delay at the same time , please enable only one of them");
		}

		configureRetryIntervalFunction(properties, builder);

		if (properties.getMaxRetryAttempts() != null && properties.getMaxRetryAttempts() != 0) {
			builder.maxAttempts(properties.getMaxRetryAttempts());
		}

		if (properties.getRetryExceptionPredicate() != null) {
			if (properties.getRetryExceptionPredicate() != null) {
				Predicate<Throwable> predicate = ClassUtils.instantiatePredicateClass(properties.getRetryExceptionPredicate());
				if (predicate != null) {
					builder.retryOnException(predicate);
				}
			}
		}

		if (properties.getIgnoreExceptions() != null) {
			builder.ignoreExceptions(properties.getIgnoreExceptions());
		}

		if (properties.getRetryExceptions() != null) {
			builder.retryExceptions(properties.getRetryExceptions());
		}

		if (properties.getResultPredicate() != null) {
			if (properties.getResultPredicate() != null) {
				Predicate<Object> predicate = ClassUtils.instantiatePredicateClass(properties.getResultPredicate());
				if (predicate != null) {
					builder.retryOnResult(predicate);
				}
			}
		}

		return builder.build();
	}

	/**
	 * decide which retry delay policy will be configured based into the configured properties
	 *
	 * @param properties the backend retry properties
	 * @param builder    the retry config builder
	 */
	private void configureRetryIntervalFunction(InstanceProperties properties, RetryConfig.Builder<Object> builder) {
		// these take precedence over deprecated properties. Setting one or the other will still work.
		if (properties.getWaitDuration() != null && properties.getWaitDuration().toMillis() > 0) {
			Duration waitDuration = properties.getWaitDuration();
			if (properties.getEnableExponentialBackoff() != null && properties.getEnableExponentialBackoff()) {
				if (properties.getExponentialBackoffMultiplier() != null) {
					builder.intervalFunction(IntervalFunction.ofExponentialBackoff(waitDuration.toMillis(), properties.getExponentialBackoffMultiplier()));
				} else {
					builder.intervalFunction(IntervalFunction.ofExponentialBackoff(properties.getWaitDuration().toMillis()));
				}
			} else if (properties.getEnableRandomizedWait() != null && properties.getEnableRandomizedWait()) {
				if (properties.getRandomizedWaitFactor() != null) {
					builder.intervalFunction(IntervalFunction.ofRandomized(waitDuration.toMillis(), properties.getRandomizedWaitFactor()));
				} else {
					builder.intervalFunction(IntervalFunction.ofRandomized(waitDuration));
				}
			} else {
				builder.waitDuration(Duration.ofMillis(properties.getWaitDuration().toMillis()));
			}
		}
	}

	/**
	 * Class storing property values for configuring {@link io.github.resilience4j.retry.Retry} instances.
	 */
	public static class InstanceProperties {

		/*
		 * wait long value for the next try
		 */
		@Nullable
		private Duration waitDuration;

		/*
		 * max retry attempts value
		 */
		@Nullable
		private Integer maxRetryAttempts;
		/*
		 * retry exception predicate class to be used to evaluate the exception to retry or not
		 */
		@Nullable
		private Class<? extends Predicate<Throwable>> retryExceptionPredicate;
		/*
		 * retry setResultPredicate predicate class to be used to evaluate the result to retry or not
		 */
		@Nullable
		private Class<? extends Predicate<Object>> resultPredicate;
		/*
		 * list of retry exception classes
		 */
		@SuppressWarnings("unchecked")
		@Nullable
		private Class<? extends Throwable>[] retryExceptions;
		/*
		 * list of retry ignored exception classes
		 */
		@SuppressWarnings("unchecked")
		@Nullable
		private Class<? extends Throwable>[] ignoreExceptions;
		/*
		 * event buffer size for generated retry events
		 */
		@Nullable
		private Integer eventConsumerBufferSize;
		/*
		 * flag to enable Exponential backoff policy or not for retry policy delay
		 */
		@Nullable
		private Boolean enableExponentialBackoff;
		/*
		 * exponential backoff multiplier value
		 */
		private Double exponentialBackoffMultiplier;

		/*
		 * flag to enable randomized delay  policy or not for retry policy delay
		 */
		@Nullable
		private Boolean enableRandomizedWait;
		/*
		 * randomized delay factor value
		 */
		private Double randomizedWaitFactor;

		@Nullable
		private String baseConfig;

		/**
		 * The Optional configured instance tags if any that can be used with the exported metrics
		 */
		private Map<String, String> tags = new HashMap<>();

		/**
		 * @return the Optional configured instance tags if any that can be used with the exported metrics
		 */
		public Map<String, String> getTags() {
			return tags;
		}

		/**
		 * @param tags the optional configured tags values for the target instance
		 */
		public void setTags(Map<String, String> tags) {
			this.tags = tags;
		}

		@Nullable
		public Duration getWaitDuration() {
			return waitDuration;
		}

		public InstanceProperties setWaitDuration(Duration waitDuration) {
=======
    private final Map<String, InstanceProperties> instances = new HashMap<>();
    private Map<String, InstanceProperties> configs = new HashMap<>();

    /**
     * @param backend backend name
     * @return the retry configuration
     */
    public RetryConfig createRetryConfig(String backend) {
        return createRetryConfig(getBackendProperties(backend));
    }

    /**
     * @param backend retry backend name
     * @return the configured spring backend properties
     */
    @Nullable
    public InstanceProperties getBackendProperties(String backend) {
        return instances.get(backend);
    }

    /**
     * @return the configured retry backend properties
     */
    public Map<String, InstanceProperties> getInstances() {
        return instances;
    }

    /**
     * For backwards compatibility when setting backends in configuration properties.
     */
    public Map<String, InstanceProperties> getBackends() {
        return instances;
    }

    /**
     * @return common configuration for retry backend
     */
    public Map<String, InstanceProperties> getConfigs() {
        return configs;
    }

    /**
     * @param instanceProperties the retry backend spring properties
     * @return the retry configuration
     */
    public RetryConfig createRetryConfig(InstanceProperties instanceProperties) {
        if (instanceProperties != null && StringUtils
            .isNotEmpty(instanceProperties.getBaseConfig())) {
            InstanceProperties baseProperties = configs.get(instanceProperties.getBaseConfig());
            if (baseProperties == null) {
                throw new ConfigurationNotFoundException(instanceProperties.getBaseConfig());
            }
            return buildConfigFromBaseConfig(baseProperties, instanceProperties);
        }
        return buildRetryConfig(RetryConfig.custom(), instanceProperties);
    }

    private RetryConfig buildConfigFromBaseConfig(InstanceProperties baseProperties,
        InstanceProperties instanceProperties) {
        RetryConfig baseConfig = buildRetryConfig(RetryConfig.custom(), baseProperties);
        ConfigUtils.mergePropertiesIfAny(baseProperties, instanceProperties);
        return buildRetryConfig(RetryConfig.from(baseConfig), instanceProperties);
    }

    /**
     * @param properties the configured spring backend properties
     * @return retry config builder instance
     */
    @SuppressWarnings("unchecked")
    private RetryConfig buildRetryConfig(RetryConfig.Builder builder,
        InstanceProperties properties) {
        if (properties == null) {
            return builder.build();
        }

        if (properties.enableExponentialBackoff != null && properties.enableExponentialBackoff
            && properties.enableRandomizedWait != null && properties.enableRandomizedWait) {
            throw new IllegalStateException(
                "you can not enable Exponential backoff policy and randomized delay at the same time , please enable only one of them");
        }

        configureRetryIntervalFunction(properties, builder);

        if (properties.getMaxRetryAttempts() != null && properties.getMaxRetryAttempts() != 0) {
            builder.maxAttempts(properties.getMaxRetryAttempts());
        }

        if (properties.getRetryExceptionPredicate() != null) {
            if (properties.getRetryExceptionPredicate() != null) {
                Predicate<Throwable> predicate = ClassUtils
                    .instantiatePredicateClass(properties.getRetryExceptionPredicate());
                if (predicate != null) {
                    builder.retryOnException(predicate);
                }
            }
        }

        if (properties.getIgnoreExceptions() != null) {
            builder.ignoreExceptions(properties.getIgnoreExceptions());
        }

        if (properties.getRetryExceptions() != null) {
            builder.retryExceptions(properties.getRetryExceptions());
        }

        if (properties.getResultPredicate() != null) {
            if (properties.getResultPredicate() != null) {
                Predicate<Object> predicate = ClassUtils
                    .instantiatePredicateClass(properties.getResultPredicate());
                if (predicate != null) {
                    builder.retryOnResult(predicate);
                }
            }
        }

        return builder.build();
    }

    /**
     * decide which retry delay policy will be configured based into the configured properties
     *
     * @param properties the backend retry properties
     * @param builder    the retry config builder
     */
    private void configureRetryIntervalFunction(InstanceProperties properties,
        RetryConfig.Builder<Object> builder) {
        // these take precedence over deprecated properties. Setting one or the other will still work.
        if (properties.getWaitDuration() != null && properties.getWaitDuration().toMillis() > 0) {
            Duration waitDuration = properties.getWaitDuration();
            if (properties.getEnableExponentialBackoff() != null && properties
                .getEnableExponentialBackoff()) {
                if (properties.getExponentialBackoffMultiplier() != null) {
                    builder.intervalFunction(IntervalFunction
                        .ofExponentialBackoff(waitDuration.toMillis(),
                            properties.getExponentialBackoffMultiplier()));
                } else {
                    builder.intervalFunction(IntervalFunction
                        .ofExponentialBackoff(properties.getWaitDuration().toMillis()));
                }
            } else if (properties.getEnableRandomizedWait() != null && properties
                .getEnableRandomizedWait()) {
                if (properties.getRandomizedWaitFactor() != null) {
                    builder.intervalFunction(IntervalFunction.ofRandomized(waitDuration.toMillis(),
                        properties.getRandomizedWaitFactor()));
                } else {
                    builder.intervalFunction(IntervalFunction.ofRandomized(waitDuration));
                }
            } else {
                builder.waitDuration(Duration.ofMillis(properties.getWaitDuration().toMillis()));
            }
        }
    }

    /**
     * Class storing property values for configuring {@link io.github.resilience4j.retry.Retry}
     * instances.
     */
    public static class InstanceProperties {

        /*
         * wait long value for the next try
         */
        @Nullable
        private Duration waitDuration;

        /*
         * max retry attempts value
         */
        @Nullable
        private Integer maxRetryAttempts;
        /*
         * retry exception predicate class to be used to evaluate the exception to retry or not
         */
        @Nullable
        private Class<? extends Predicate<Throwable>> retryExceptionPredicate;
        /*
         * retry setResultPredicate predicate class to be used to evaluate the result to retry or not
         */
        @Nullable
        private Class<? extends Predicate<Object>> resultPredicate;
        /*
         * list of retry exception classes
         */
        @SuppressWarnings("unchecked")
        @Nullable
        private Class<? extends Throwable>[] retryExceptions;
        /*
         * list of retry ignored exception classes
         */
        @SuppressWarnings("unchecked")
        @Nullable
        private Class<? extends Throwable>[] ignoreExceptions;
        /*
         * event buffer size for generated retry events
         */
        @Nullable
        private Integer eventConsumerBufferSize;
        /*
         * flag to enable Exponential backoff policy or not for retry policy delay
         */
        @Nullable
        private Boolean enableExponentialBackoff;
        /*
         * exponential backoff multiplier value
         */
        private Double exponentialBackoffMultiplier;

        /*
         * flag to enable randomized delay  policy or not for retry policy delay
         */
        @Nullable
        private Boolean enableRandomizedWait;
        /*
         * randomized delay factor value
         */
        private Double randomizedWaitFactor;

        @Nullable
        private String baseConfig;

        @Nullable
        public Duration getWaitDuration() {
            return waitDuration;
        }

        public InstanceProperties setWaitDuration(Duration waitDuration) {
>>>>>>> 74df952e
            Objects.requireNonNull(waitDuration);
            if (waitDuration.toMillis() < 100) {
                throw new IllegalArgumentException(
                    "waitDurationInOpenStateMillis must be greater than or equal to 100 millis.");
            }

            this.waitDuration = waitDuration;
            return this;
        }

        @Nullable
        public Integer getMaxRetryAttempts() {
            return maxRetryAttempts;
        }

        public InstanceProperties setMaxRetryAttempts(Integer maxRetryAttempts) {
            Objects.requireNonNull(maxRetryAttempts);
            if (maxRetryAttempts < 1) {
                throw new IllegalArgumentException(
                    "maxRetryAttempts must be greater than or equal to 1.");
            }

            this.maxRetryAttempts = maxRetryAttempts;
            return this;
        }

        @Nullable
        public Class<? extends Predicate<Throwable>> getRetryExceptionPredicate() {
            return retryExceptionPredicate;
        }

        public InstanceProperties setRetryExceptionPredicate(
            Class<? extends Predicate<Throwable>> retryExceptionPredicate) {
            this.retryExceptionPredicate = retryExceptionPredicate;
            return this;
        }

        @Nullable
        public Class<? extends Predicate<Object>> getResultPredicate() {
            return resultPredicate;
        }

        public InstanceProperties setResultPredicate(
            Class<? extends Predicate<Object>> resultPredicate) {
            this.resultPredicate = resultPredicate;
            return this;
        }

        @Nullable
        public Class<? extends Throwable>[] getRetryExceptions() {
            return retryExceptions;
        }

        public InstanceProperties setRetryExceptions(Class<? extends Throwable>[] retryExceptions) {
            this.retryExceptions = retryExceptions;
            return this;
        }

        @Nullable
        public Class<? extends Throwable>[] getIgnoreExceptions() {
            return ignoreExceptions;
        }

        public InstanceProperties setIgnoreExceptions(
            Class<? extends Throwable>[] ignoreExceptions) {
            this.ignoreExceptions = ignoreExceptions;
            return this;
        }

        public Integer getEventConsumerBufferSize() {
            return eventConsumerBufferSize;
        }

        public InstanceProperties setEventConsumerBufferSize(Integer eventConsumerBufferSize) {
            Objects.requireNonNull(eventConsumerBufferSize);
            if (eventConsumerBufferSize < 1) {
                throw new IllegalArgumentException(
                    "eventConsumerBufferSize must be greater than or equal to 1.");
            }

            this.eventConsumerBufferSize = eventConsumerBufferSize;
            return this;
        }

        public Boolean getEnableExponentialBackoff() {
            return enableExponentialBackoff;
        }

        public InstanceProperties setEnableExponentialBackoff(Boolean enableExponentialBackoff) {
            this.enableExponentialBackoff = enableExponentialBackoff;
            return this;
        }

        @Nullable
        public Double getExponentialBackoffMultiplier() {
            return exponentialBackoffMultiplier;
        }

        public InstanceProperties setExponentialBackoffMultiplier(
            Double exponentialBackoffMultiplier) {
            this.exponentialBackoffMultiplier = exponentialBackoffMultiplier;
            return this;
        }

        @Nullable
        public Boolean getEnableRandomizedWait() {
            return enableRandomizedWait;
        }

        public InstanceProperties setEnableRandomizedWait(Boolean enableRandomizedWait) {
            this.enableRandomizedWait = enableRandomizedWait;
            return this;
        }

        @Nullable
        public Double getRandomizedWaitFactor() {
            return randomizedWaitFactor;
        }

        public InstanceProperties setRandomizedWaitFactor(Double randomizedWaitFactor) {
            this.randomizedWaitFactor = randomizedWaitFactor;
            return this;
        }

        /**
         * Gets the shared configuration name. If this is set, the configuration builder will use
         * the the shared configuration backend over this one.
         *
         * @return The shared configuration name.
         */
        @Nullable
        public String getBaseConfig() {
            return baseConfig;
        }

        /**
         * Sets the shared configuration name. If this is set, the configuration builder will use
         * the the shared configuration backend over this one.
         *
         * @param baseConfig The shared configuration name.
         */
        public InstanceProperties setBaseConfig(String baseConfig) {
            this.baseConfig = baseConfig;
            return this;
        }

    }

}<|MERGE_RESOLUTION|>--- conflicted
+++ resolved
@@ -34,239 +34,6 @@
  */
 public class RetryConfigurationProperties {
 
-<<<<<<< HEAD
-	private final Map<String, InstanceProperties> instances = new HashMap<>();
-	private Map<String, InstanceProperties> configs = new HashMap<>();
-
-	/**
-	 * @param backend backend name
-	 * @return the retry configuration
-	 */
-	public RetryConfig createRetryConfig(String backend) {
-		return createRetryConfig(getBackendProperties(backend));
-	}
-
-	/**
-	 * @param backend retry backend name
-	 * @return the configured spring backend properties
-	 */
-	@Nullable
-	public InstanceProperties getBackendProperties(String backend) {
-		return instances.get(backend);
-	}
-
-	/**
-	 * @return the configured retry backend properties
-	 */
-	public Map<String, InstanceProperties> getInstances() {
-		return instances;
-	}
-
-	/**
-	 * For backwards compatibility when setting backends in configuration properties.
-	 */
-	public Map<String, InstanceProperties> getBackends() {
-		return instances;
-	}
-
-	/**
-	 * @return common configuration for retry backend
-	 */
-	public Map<String, InstanceProperties> getConfigs() {
-		return configs;
-	}
-
-	/**
-	 * @param instanceProperties the retry backend spring properties
-	 * @return the retry configuration
-	 */
-	public RetryConfig createRetryConfig(InstanceProperties instanceProperties) {
-		if (instanceProperties != null && StringUtils.isNotEmpty(instanceProperties.getBaseConfig())) {
-			InstanceProperties baseProperties = configs.get(instanceProperties.getBaseConfig());
-			if (baseProperties == null) {
-				throw new ConfigurationNotFoundException(instanceProperties.getBaseConfig());
-			}
-			return buildConfigFromBaseConfig(baseProperties, instanceProperties);
-		}
-		return buildRetryConfig(RetryConfig.custom(), instanceProperties);
-	}
-
-	private RetryConfig buildConfigFromBaseConfig(InstanceProperties baseProperties, InstanceProperties instanceProperties) {
-		RetryConfig baseConfig = buildRetryConfig(RetryConfig.custom(), baseProperties);
-		ConfigUtils.mergePropertiesIfAny(baseProperties, instanceProperties);
-		return buildRetryConfig(RetryConfig.from(baseConfig), instanceProperties);
-	}
-
-	/**
-	 * @param properties the configured spring backend properties
-	 * @return retry config builder instance
-	 */
-	@SuppressWarnings("unchecked")
-	private RetryConfig buildRetryConfig(RetryConfig.Builder builder, InstanceProperties properties) {
-		if (properties == null) {
-			return builder.build();
-		}
-
-		if (properties.enableExponentialBackoff != null && properties.enableExponentialBackoff
-				&& properties.enableRandomizedWait != null && properties.enableRandomizedWait) {
-			throw new IllegalStateException("you can not enable Exponential backoff policy and randomized delay at the same time , please enable only one of them");
-		}
-
-		configureRetryIntervalFunction(properties, builder);
-
-		if (properties.getMaxRetryAttempts() != null && properties.getMaxRetryAttempts() != 0) {
-			builder.maxAttempts(properties.getMaxRetryAttempts());
-		}
-
-		if (properties.getRetryExceptionPredicate() != null) {
-			if (properties.getRetryExceptionPredicate() != null) {
-				Predicate<Throwable> predicate = ClassUtils.instantiatePredicateClass(properties.getRetryExceptionPredicate());
-				if (predicate != null) {
-					builder.retryOnException(predicate);
-				}
-			}
-		}
-
-		if (properties.getIgnoreExceptions() != null) {
-			builder.ignoreExceptions(properties.getIgnoreExceptions());
-		}
-
-		if (properties.getRetryExceptions() != null) {
-			builder.retryExceptions(properties.getRetryExceptions());
-		}
-
-		if (properties.getResultPredicate() != null) {
-			if (properties.getResultPredicate() != null) {
-				Predicate<Object> predicate = ClassUtils.instantiatePredicateClass(properties.getResultPredicate());
-				if (predicate != null) {
-					builder.retryOnResult(predicate);
-				}
-			}
-		}
-
-		return builder.build();
-	}
-
-	/**
-	 * decide which retry delay policy will be configured based into the configured properties
-	 *
-	 * @param properties the backend retry properties
-	 * @param builder    the retry config builder
-	 */
-	private void configureRetryIntervalFunction(InstanceProperties properties, RetryConfig.Builder<Object> builder) {
-		// these take precedence over deprecated properties. Setting one or the other will still work.
-		if (properties.getWaitDuration() != null && properties.getWaitDuration().toMillis() > 0) {
-			Duration waitDuration = properties.getWaitDuration();
-			if (properties.getEnableExponentialBackoff() != null && properties.getEnableExponentialBackoff()) {
-				if (properties.getExponentialBackoffMultiplier() != null) {
-					builder.intervalFunction(IntervalFunction.ofExponentialBackoff(waitDuration.toMillis(), properties.getExponentialBackoffMultiplier()));
-				} else {
-					builder.intervalFunction(IntervalFunction.ofExponentialBackoff(properties.getWaitDuration().toMillis()));
-				}
-			} else if (properties.getEnableRandomizedWait() != null && properties.getEnableRandomizedWait()) {
-				if (properties.getRandomizedWaitFactor() != null) {
-					builder.intervalFunction(IntervalFunction.ofRandomized(waitDuration.toMillis(), properties.getRandomizedWaitFactor()));
-				} else {
-					builder.intervalFunction(IntervalFunction.ofRandomized(waitDuration));
-				}
-			} else {
-				builder.waitDuration(Duration.ofMillis(properties.getWaitDuration().toMillis()));
-			}
-		}
-	}
-
-	/**
-	 * Class storing property values for configuring {@link io.github.resilience4j.retry.Retry} instances.
-	 */
-	public static class InstanceProperties {
-
-		/*
-		 * wait long value for the next try
-		 */
-		@Nullable
-		private Duration waitDuration;
-
-		/*
-		 * max retry attempts value
-		 */
-		@Nullable
-		private Integer maxRetryAttempts;
-		/*
-		 * retry exception predicate class to be used to evaluate the exception to retry or not
-		 */
-		@Nullable
-		private Class<? extends Predicate<Throwable>> retryExceptionPredicate;
-		/*
-		 * retry setResultPredicate predicate class to be used to evaluate the result to retry or not
-		 */
-		@Nullable
-		private Class<? extends Predicate<Object>> resultPredicate;
-		/*
-		 * list of retry exception classes
-		 */
-		@SuppressWarnings("unchecked")
-		@Nullable
-		private Class<? extends Throwable>[] retryExceptions;
-		/*
-		 * list of retry ignored exception classes
-		 */
-		@SuppressWarnings("unchecked")
-		@Nullable
-		private Class<? extends Throwable>[] ignoreExceptions;
-		/*
-		 * event buffer size for generated retry events
-		 */
-		@Nullable
-		private Integer eventConsumerBufferSize;
-		/*
-		 * flag to enable Exponential backoff policy or not for retry policy delay
-		 */
-		@Nullable
-		private Boolean enableExponentialBackoff;
-		/*
-		 * exponential backoff multiplier value
-		 */
-		private Double exponentialBackoffMultiplier;
-
-		/*
-		 * flag to enable randomized delay  policy or not for retry policy delay
-		 */
-		@Nullable
-		private Boolean enableRandomizedWait;
-		/*
-		 * randomized delay factor value
-		 */
-		private Double randomizedWaitFactor;
-
-		@Nullable
-		private String baseConfig;
-
-		/**
-		 * The Optional configured instance tags if any that can be used with the exported metrics
-		 */
-		private Map<String, String> tags = new HashMap<>();
-
-		/**
-		 * @return the Optional configured instance tags if any that can be used with the exported metrics
-		 */
-		public Map<String, String> getTags() {
-			return tags;
-		}
-
-		/**
-		 * @param tags the optional configured tags values for the target instance
-		 */
-		public void setTags(Map<String, String> tags) {
-			this.tags = tags;
-		}
-
-		@Nullable
-		public Duration getWaitDuration() {
-			return waitDuration;
-		}
-
-		public InstanceProperties setWaitDuration(Duration waitDuration) {
-=======
     private final Map<String, InstanceProperties> instances = new HashMap<>();
     private Map<String, InstanceProperties> configs = new HashMap<>();
 
@@ -487,13 +254,31 @@
         @Nullable
         private String baseConfig;
 
+        /**
+         * The Optional configured instance tags if any that can be used with the exported metrics
+         */
+        private Map<String, String> tags = new HashMap<>();
+
+        /**
+         * @return the Optional configured instance tags if any that can be used with the exported metrics
+         */
+        public Map<String, String> getTags() {
+            return tags;
+        }
+
+        /**
+         * @param tags the optional configured tags values for the target instance
+         */
+        public void setTags(Map<String, String> tags) {
+            this.tags = tags;
+        }
+
         @Nullable
         public Duration getWaitDuration() {
             return waitDuration;
         }
 
         public InstanceProperties setWaitDuration(Duration waitDuration) {
->>>>>>> 74df952e
             Objects.requireNonNull(waitDuration);
             if (waitDuration.toMillis() < 100) {
                 throw new IllegalArgumentException(
