--- conflicted
+++ resolved
@@ -28,54 +28,29 @@
     private ConfigUtils() {
     }
 
-<<<<<<< HEAD
-	/**
-	 * merge only properties that are not part of retry config if any match the conditions of merge
-	 *
-	 * @param baseProperties     base config properties
-	 * @param instanceProperties instance properties
-	 */
-	public static void mergePropertiesIfAny(CircuitBreakerConfigurationProperties.InstanceProperties instanceProperties, CircuitBreakerConfigurationProperties.InstanceProperties baseProperties) {
-		if (instanceProperties.getRegisterHealthIndicator() == null) {
-			if (baseProperties.getRegisterHealthIndicator() != null) {
-				instanceProperties.setRegisterHealthIndicator(baseProperties.getRegisterHealthIndicator());
-			}
-		}
-        if (instanceProperties.getAllowHealthIndicatorToFail() == null) {
-            if (baseProperties.getAllowHealthIndicatorToFail() != null) {
-                instanceProperties.setAllowHealthIndicatorToFail(baseProperties.getAllowHealthIndicatorToFail());
-            }
-        }
-		if (instanceProperties.getEventConsumerBufferSize() == null) {
-			if (baseProperties.getEventConsumerBufferSize() != null) {
-				instanceProperties.setEventConsumerBufferSize(baseProperties.getEventConsumerBufferSize());
-			}
-		}
-	}
-=======
     /**
      * merge only properties that are not part of retry config if any match the conditions of merge
      *
      * @param baseProperties     base config properties
      * @param instanceProperties instance properties
      */
-    public static void mergePropertiesIfAny(
-        CircuitBreakerConfigurationProperties.InstanceProperties instanceProperties,
-        CircuitBreakerConfigurationProperties.InstanceProperties baseProperties) {
+    public static void mergePropertiesIfAny(CircuitBreakerConfigurationProperties.InstanceProperties instanceProperties, CircuitBreakerConfigurationProperties.InstanceProperties baseProperties) {
         if (instanceProperties.getRegisterHealthIndicator() == null) {
             if (baseProperties.getRegisterHealthIndicator() != null) {
-                instanceProperties
-                    .setRegisterHealthIndicator(baseProperties.getRegisterHealthIndicator());
+                instanceProperties.setRegisterHealthIndicator(baseProperties.getRegisterHealthIndicator());
+            }
+        }
+        if (instanceProperties.getAllowHealthIndicatorToFail() == null) {
+            if (baseProperties.getAllowHealthIndicatorToFail() != null) {
+                instanceProperties.setAllowHealthIndicatorToFail(baseProperties.getAllowHealthIndicatorToFail());
             }
         }
         if (instanceProperties.getEventConsumerBufferSize() == null) {
             if (baseProperties.getEventConsumerBufferSize() != null) {
-                instanceProperties
-                    .setEventConsumerBufferSize(baseProperties.getEventConsumerBufferSize());
+                instanceProperties.setEventConsumerBufferSize(baseProperties.getEventConsumerBufferSize());
             }
         }
     }
->>>>>>> 2ea2540b
 
     /**
      * merge only properties that are not part of retry config if any match the conditions of merge
@@ -94,49 +69,21 @@
         }
     }
 
-<<<<<<< HEAD
-	/**
-	 * merge only properties that are not part of retry config if any match the conditions of merge
-	 *
-	 * @param baseProperties     base config properties
-	 * @param instanceProperties instance properties
-	 */
-	public static void mergePropertiesIfAny(RateLimiterConfigurationProperties.InstanceProperties baseProperties, RateLimiterConfigurationProperties.InstanceProperties instanceProperties) {
-		if (instanceProperties.getRegisterHealthIndicator() == null) {
-			if (baseProperties.getRegisterHealthIndicator() != null) {
-				instanceProperties.setRegisterHealthIndicator(baseProperties.getRegisterHealthIndicator());
-			}
-		}
-		if (instanceProperties.getAllowHealthIndicatorToFail() == null) {
-			if (baseProperties.getAllowHealthIndicatorToFail() != null) {
-				instanceProperties.setAllowHealthIndicatorToFail(baseProperties.getAllowHealthIndicatorToFail());
-			}
-		}
-		if (instanceProperties.getSubscribeForEvents() == null) {
-			if (baseProperties.getSubscribeForEvents() != null) {
-				instanceProperties.setSubscribeForEvents(baseProperties.getSubscribeForEvents());
-			}
-		}
-		if (instanceProperties.getEventConsumerBufferSize() == null) {
-			if (baseProperties.getEventConsumerBufferSize() != null) {
-				instanceProperties.setEventConsumerBufferSize(baseProperties.getEventConsumerBufferSize());
-			}
-		}
-	}
-=======
     /**
      * merge only properties that are not part of retry config if any match the conditions of merge
      *
      * @param baseProperties     base config properties
      * @param instanceProperties instance properties
      */
-    public static void mergePropertiesIfAny(
-        RateLimiterConfigurationProperties.InstanceProperties baseProperties,
-        RateLimiterConfigurationProperties.InstanceProperties instanceProperties) {
+    public static void mergePropertiesIfAny(RateLimiterConfigurationProperties.InstanceProperties baseProperties, RateLimiterConfigurationProperties.InstanceProperties instanceProperties) {
         if (instanceProperties.getRegisterHealthIndicator() == null) {
             if (baseProperties.getRegisterHealthIndicator() != null) {
-                instanceProperties
-                    .setRegisterHealthIndicator(baseProperties.getRegisterHealthIndicator());
+                instanceProperties.setRegisterHealthIndicator(baseProperties.getRegisterHealthIndicator());
+            }
+        }
+        if (instanceProperties.getAllowHealthIndicatorToFail() == null) {
+            if (baseProperties.getAllowHealthIndicatorToFail() != null) {
+                instanceProperties.setAllowHealthIndicatorToFail(baseProperties.getAllowHealthIndicatorToFail());
             }
         }
         if (instanceProperties.getSubscribeForEvents() == null) {
@@ -146,12 +93,10 @@
         }
         if (instanceProperties.getEventConsumerBufferSize() == null) {
             if (baseProperties.getEventConsumerBufferSize() != null) {
-                instanceProperties
-                    .setEventConsumerBufferSize(baseProperties.getEventConsumerBufferSize());
+                instanceProperties.setEventConsumerBufferSize(baseProperties.getEventConsumerBufferSize());
             }
         }
     }
->>>>>>> 2ea2540b
 
     /**
      * merge only properties that are not part of retry config if any match the conditions of merge
