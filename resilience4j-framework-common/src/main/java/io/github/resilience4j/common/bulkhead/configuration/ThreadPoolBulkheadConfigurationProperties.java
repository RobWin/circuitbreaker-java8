--- conflicted
+++ resolved
@@ -54,17 +54,6 @@
         return instances.get(backend);
     }
 
-<<<<<<< HEAD
-    @Nullable
-    public ThreadPoolBulkheadConfig createThreadPoolBulkheadConfig(String backend,
-        CompositeCustomizer<ThreadPoolBulkheadConfigCustomizer> compositeThreadPoolBulkheadCustomizer) {
-        return createThreadPoolBulkheadConfig(getBackendProperties(backend),backend, compositeThreadPoolBulkheadCustomizer);
-    }
-
-    public ThreadPoolBulkheadConfig createThreadPoolBulkheadConfig(
-        InstanceProperties instanceProperties, String instanceName,
-        CompositeCustomizer<ThreadPoolBulkheadConfigCustomizer> compositeThreadPoolBulkheadCustomizer) {
-=======
     // Thread pool bulkhead section
     public ThreadPoolBulkheadConfig createThreadPoolBulkheadConfig(String backend,
         CompositeCustomizer<ThreadPoolBulkheadConfigCustomizer> compositeThreadPoolBulkheadCustomizer) {
@@ -76,27 +65,12 @@
         InstanceProperties instanceProperties,
         CompositeCustomizer<ThreadPoolBulkheadConfigCustomizer> compositeThreadPoolBulkheadCustomizer,
         String instanceName) {
->>>>>>> bb720462
         if (instanceProperties != null && StringUtils
             .isNotEmpty(instanceProperties.getBaseConfig())) {
             InstanceProperties baseProperties = configs.get(instanceProperties.getBaseConfig());
             if (baseProperties == null) {
                 throw new ConfigurationNotFoundException(instanceProperties.getBaseConfig());
             }
-<<<<<<< HEAD
-            return buildThreadPoolConfigFromBaseConfig(baseProperties, instanceProperties, instanceName, compositeThreadPoolBulkheadCustomizer);
-        }
-        return buildThreadPoolBulkheadConfig(ThreadPoolBulkheadConfig.custom(), instanceProperties, instanceName, compositeThreadPoolBulkheadCustomizer);
-    }
-
-    private ThreadPoolBulkheadConfig buildThreadPoolConfigFromBaseConfig(
-        InstanceProperties baseProperties, InstanceProperties instanceProperties, String instanceName,
-        CompositeCustomizer<ThreadPoolBulkheadConfigCustomizer> compositeThreadPoolBulkheadCustomizer) {
-        ThreadPoolBulkheadConfig baseConfig = buildThreadPoolBulkheadConfig(
-            ThreadPoolBulkheadConfig.custom(), baseProperties, instanceName, compositeThreadPoolBulkheadCustomizer);
-        return buildThreadPoolBulkheadConfig(ThreadPoolBulkheadConfig.from(baseConfig),
-            instanceProperties, instanceName, compositeThreadPoolBulkheadCustomizer);
-=======
             return buildThreadPoolConfigFromBaseConfig(baseProperties, instanceProperties,
                 compositeThreadPoolBulkheadCustomizer, instanceName);
         }
@@ -113,18 +87,12 @@
             compositeThreadPoolBulkheadCustomizer, instanceName);
         return buildThreadPoolBulkheadConfig(ThreadPoolBulkheadConfig.from(baseConfig),
             instanceProperties, compositeThreadPoolBulkheadCustomizer, instanceName);
->>>>>>> bb720462
     }
 
     public ThreadPoolBulkheadConfig buildThreadPoolBulkheadConfig(
         ThreadPoolBulkheadConfig.Builder builder, InstanceProperties properties,
-<<<<<<< HEAD
-        String instanceName, CompositeCustomizer<ThreadPoolBulkheadConfigCustomizer> compositeThreadPoolBulkheadCustomizer) {
-
-=======
         CompositeCustomizer<ThreadPoolBulkheadConfigCustomizer> compositeThreadPoolBulkheadCustomizer,
         String instanceName) {
->>>>>>> bb720462
         if (properties == null) {
             return ThreadPoolBulkheadConfig.custom().build();
         }
@@ -144,19 +112,12 @@
         if (properties.getWritableStackTraceEnabled() != null) {
             builder.writableStackTraceEnabled(properties.getWritableStackTraceEnabled());
         }
-<<<<<<< HEAD
         if(properties.getContextPropagators() != null){
             builder.contextPropagator(properties.getContextPropagators());
         }
-
-        compositeThreadPoolBulkheadCustomizer.getCustomizer(instanceName)
-            .ifPresent(threadPoolBulkheadConfigCustomizer -> threadPoolBulkheadConfigCustomizer.customize(builder));
-=======
         compositeThreadPoolBulkheadCustomizer.getCustomizer(instanceName).ifPresent(
             threadPoolBulkheadConfigCustomizer -> threadPoolBulkheadConfigCustomizer
                 .customize(builder));
->>>>>>> bb720462
-
         return builder.build();
     }
 
