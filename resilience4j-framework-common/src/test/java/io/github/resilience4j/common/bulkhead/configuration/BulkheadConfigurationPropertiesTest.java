/*
 * Copyright 2019 Mahmoud Romeh
 *
 * Licensed under the Apache License, Version 2.0 (the "License");
 * you may not use this file except in compliance with the License.
 * You may obtain a copy of the License at
 *
 *        http://www.apache.org/licenses/LICENSE-2.0
 *
 * Unless required by applicable law or agreed to in writing, software
 * distributed under the License is distributed on an "AS IS" BASIS,
 * WITHOUT WARRANTIES OR CONDITIONS OF ANY KIND, either express or implied.
 * See the License for the specific language governing permissions and
 * limitations under the License.
 */
package io.github.resilience4j.common.bulkhead.configuration;

import io.github.resilience4j.bulkhead.BulkheadConfig;
import io.github.resilience4j.bulkhead.ThreadPoolBulkheadConfig;
import io.github.resilience4j.common.CompositeCustomizer;
import io.github.resilience4j.core.ConfigurationNotFoundException;
import org.junit.Test;

import java.time.Duration;
import java.util.Collections;
import java.util.HashMap;
import java.util.Map;

import static org.assertj.core.api.Assertions.assertThat;
import static org.assertj.core.api.Assertions.assertThatThrownBy;

/**
 * unit test for bulkhead properties
 */
public class BulkheadConfigurationPropertiesTest {

    @Test
    public void tesFixedThreadPoolBulkHeadProperties() {
        //Given
        ThreadPoolBulkheadConfigurationProperties.InstanceProperties backendProperties1 = new ThreadPoolBulkheadConfigurationProperties.InstanceProperties();
        backendProperties1.setCoreThreadPoolSize(1);

        ThreadPoolBulkheadConfigurationProperties.InstanceProperties backendProperties2 = new ThreadPoolBulkheadConfigurationProperties.InstanceProperties();
        backendProperties2.setCoreThreadPoolSize(2);

        ThreadPoolBulkheadConfigurationProperties bulkheadConfigurationProperties = new ThreadPoolBulkheadConfigurationProperties();
        bulkheadConfigurationProperties.getBackends().put("backend1", backendProperties1);
        bulkheadConfigurationProperties.getBackends().put("backend2", backendProperties2);
        Map<String, String> tags = new HashMap<>();
        tags.put("testKey1", "testKet2");
        bulkheadConfigurationProperties.setTags(tags);

        //Then
        assertThat(bulkheadConfigurationProperties.getTags()).isNotEmpty();
        assertThat(bulkheadConfigurationProperties.getBackends().size()).isEqualTo(2);
        assertThat(bulkheadConfigurationProperties.getInstances().size()).isEqualTo(2);
        ThreadPoolBulkheadConfig bulkhead1 = bulkheadConfigurationProperties
            .createThreadPoolBulkheadConfig("backend1", compositeThreadPoolBulkheadCustomizer());
        assertThat(bulkhead1).isNotNull();
        assertThat(bulkhead1.getCoreThreadPoolSize()).isEqualTo(1);

        ThreadPoolBulkheadConfig bulkhead2 = bulkheadConfigurationProperties
            .createThreadPoolBulkheadConfig("backend2", compositeThreadPoolBulkheadCustomizer());
        assertThat(bulkhead2).isNotNull();
        assertThat(bulkhead2.getCoreThreadPoolSize()).isEqualTo(2);

    }

    @Test
    public void testCreateThreadPoolBulkHeadPropertiesWithSharedConfigs() {
        //Given
        ThreadPoolBulkheadConfigurationProperties.InstanceProperties defaultProperties = new ThreadPoolBulkheadConfigurationProperties.InstanceProperties();
        defaultProperties.setCoreThreadPoolSize(1);
        defaultProperties.setQueueCapacity(1);
        defaultProperties.setKeepAliveDuration(Duration.ofMillis(5));
        defaultProperties.setMaxThreadPoolSize(10);

        ThreadPoolBulkheadConfigurationProperties.InstanceProperties sharedProperties = new ThreadPoolBulkheadConfigurationProperties.InstanceProperties();
        sharedProperties.setCoreThreadPoolSize(2);
        sharedProperties.setQueueCapacity(2);

        ThreadPoolBulkheadConfigurationProperties.InstanceProperties backendWithDefaultConfig = new ThreadPoolBulkheadConfigurationProperties.InstanceProperties();
        backendWithDefaultConfig.setBaseConfig("default");
        backendWithDefaultConfig.setCoreThreadPoolSize(3);

        ThreadPoolBulkheadConfigurationProperties.InstanceProperties backendWithSharedConfig = new ThreadPoolBulkheadConfigurationProperties.InstanceProperties();
        backendWithSharedConfig.setBaseConfig("sharedConfig");
        backendWithSharedConfig.setCoreThreadPoolSize(4);

        ThreadPoolBulkheadConfigurationProperties bulkheadConfigurationProperties = new ThreadPoolBulkheadConfigurationProperties();
        bulkheadConfigurationProperties.getConfigs().put("default", defaultProperties);
        bulkheadConfigurationProperties.getConfigs().put("sharedConfig", sharedProperties);

        bulkheadConfigurationProperties.getBackends()
            .put("backendWithDefaultConfig", backendWithDefaultConfig);
        bulkheadConfigurationProperties.getBackends()
            .put("backendWithSharedConfig", backendWithSharedConfig);

        //When
        //Then
        try {
            assertThat(bulkheadConfigurationProperties.getBackends().size()).isEqualTo(2);
            // Should get default config and core number
            ThreadPoolBulkheadConfig bulkhead1 = bulkheadConfigurationProperties
<<<<<<< HEAD
                .createThreadPoolBulkheadConfig("backendWithDefaultConfig", null);
=======
                .createThreadPoolBulkheadConfig("backendWithDefaultConfig",
                    compositeThreadPoolBulkheadCustomizer());
>>>>>>> bb720462
            assertThat(bulkhead1).isNotNull();
            assertThat(bulkhead1.getCoreThreadPoolSize()).isEqualTo(3);
            assertThat(bulkhead1.getQueueCapacity()).isEqualTo(1);
            // Should get shared config and overwrite core number
            ThreadPoolBulkheadConfig bulkhead2 = bulkheadConfigurationProperties
<<<<<<< HEAD
                .createThreadPoolBulkheadConfig("backendWithSharedConfig", null);
=======
                .createThreadPoolBulkheadConfig("backendWithSharedConfig",
                    compositeThreadPoolBulkheadCustomizer());
>>>>>>> bb720462
            assertThat(bulkhead2).isNotNull();
            assertThat(bulkhead2.getCoreThreadPoolSize()).isEqualTo(4);
            assertThat(bulkhead2.getQueueCapacity()).isEqualTo(2);
            // Unknown backend should get default config of Registry
            ThreadPoolBulkheadConfig bulkhead3 = bulkheadConfigurationProperties
<<<<<<< HEAD
                .createThreadPoolBulkheadConfig("unknownBackend", null);
=======
                .createThreadPoolBulkheadConfig("unknownBackend",
                    compositeThreadPoolBulkheadCustomizer());
>>>>>>> bb720462
            assertThat(bulkhead3).isNotNull();
            assertThat(bulkhead3.getCoreThreadPoolSize())
                .isEqualTo(ThreadPoolBulkheadConfig.DEFAULT_CORE_THREAD_POOL_SIZE);
        } catch (Exception e) {
            System.out.println(
                "exception in testCreateThreadPoolBulkHeadRegistryWithSharedConfigs():" + e);
        }

    }


    @Test
    public void testBulkHeadProperties() {
        //Given
        BulkheadConfigurationProperties.InstanceProperties instanceProperties1 = new BulkheadConfigurationProperties.InstanceProperties();
        instanceProperties1.setMaxConcurrentCalls(3);
        assertThat(instanceProperties1.getEventConsumerBufferSize()).isNull();

        BulkheadConfigurationProperties.InstanceProperties instanceProperties2 = new BulkheadConfigurationProperties.InstanceProperties();
        instanceProperties2.setMaxConcurrentCalls(2);
        assertThat(instanceProperties2.getEventConsumerBufferSize()).isNull();

        BulkheadConfigurationProperties bulkheadConfigurationProperties = new BulkheadConfigurationProperties();
        bulkheadConfigurationProperties.getInstances().put("backend1", instanceProperties1);
        bulkheadConfigurationProperties.getInstances().put("backend2", instanceProperties2);
        Map<String, String> globalTags = new HashMap<>();
        globalTags.put("testKey1", "testKet2");
        bulkheadConfigurationProperties.setTags(globalTags);
        //Then
        assertThat(bulkheadConfigurationProperties.getInstances().size()).isEqualTo(2);
        assertThat(bulkheadConfigurationProperties.getTags()).isNotEmpty();
        BulkheadConfig bulkhead1 = bulkheadConfigurationProperties
<<<<<<< HEAD
            .createBulkheadConfig(instanceProperties1,"backend1", compositeBulkheadCustomizer());
=======
            .createBulkheadConfig(instanceProperties1, compositeBulkheadCustomizer(), "backend1");
>>>>>>> bb720462
        assertThat(bulkhead1).isNotNull();
        assertThat(bulkhead1.getMaxConcurrentCalls()).isEqualTo(3);

        BulkheadConfig bulkhead2 = bulkheadConfigurationProperties
<<<<<<< HEAD
            .createBulkheadConfig(instanceProperties2,"backend2", compositeBulkheadCustomizer());
=======
            .createBulkheadConfig(instanceProperties2, compositeBulkheadCustomizer(), "backend2");
>>>>>>> bb720462
        assertThat(bulkhead2).isNotNull();
        assertThat(bulkhead2.getMaxConcurrentCalls()).isEqualTo(2);


    }

    @Test
    public void testCreateBulkHeadPropertiesWithSharedConfigs() {
        //Given
        BulkheadConfigurationProperties.InstanceProperties defaultProperties = new BulkheadConfigurationProperties.InstanceProperties();
        defaultProperties.setMaxConcurrentCalls(3);
        defaultProperties.setMaxWaitDuration(Duration.ofMillis(50));
        assertThat(defaultProperties.getEventConsumerBufferSize()).isNull();

        BulkheadConfigurationProperties.InstanceProperties sharedProperties = new BulkheadConfigurationProperties.InstanceProperties();
        sharedProperties.setMaxConcurrentCalls(2);
        sharedProperties.setMaxWaitDuration(Duration.ofMillis(100L));
        assertThat(sharedProperties.getEventConsumerBufferSize()).isNull();

        BulkheadConfigurationProperties.InstanceProperties backendWithDefaultConfig = new BulkheadConfigurationProperties.InstanceProperties();
        backendWithDefaultConfig.setBaseConfig("default");
        backendWithDefaultConfig.setMaxWaitDuration(Duration.ofMillis(200L));
        assertThat(backendWithDefaultConfig.getEventConsumerBufferSize()).isNull();

        BulkheadConfigurationProperties.InstanceProperties backendWithSharedConfig = new BulkheadConfigurationProperties.InstanceProperties();
        backendWithSharedConfig.setBaseConfig("sharedConfig");
        backendWithSharedConfig.setMaxWaitDuration(Duration.ofMillis(300L));
        assertThat(backendWithSharedConfig.getEventConsumerBufferSize()).isNull();

        BulkheadConfigurationProperties bulkheadConfigurationProperties = new BulkheadConfigurationProperties();
        bulkheadConfigurationProperties.getConfigs().put("default", defaultProperties);
        bulkheadConfigurationProperties.getConfigs().put("sharedConfig", sharedProperties);

        bulkheadConfigurationProperties.getInstances()
            .put("backendWithDefaultConfig", backendWithDefaultConfig);
        bulkheadConfigurationProperties.getInstances()
            .put("backendWithSharedConfig", backendWithSharedConfig);

        //Then
        assertThat(bulkheadConfigurationProperties.getInstances().size()).isEqualTo(2);

        // Should get default config and overwrite max calls and wait time
        BulkheadConfig bulkhead1 = bulkheadConfigurationProperties
<<<<<<< HEAD
            .createBulkheadConfig(backendWithDefaultConfig, "default", compositeBulkheadCustomizer());
=======
            .createBulkheadConfig(backendWithDefaultConfig, compositeBulkheadCustomizer(),
                "backendWithDefaultConfig");
>>>>>>> bb720462
        assertThat(bulkhead1).isNotNull();
        assertThat(bulkhead1.getMaxConcurrentCalls()).isEqualTo(3);
        assertThat(bulkhead1.getMaxWaitDuration().toMillis()).isEqualTo(200L);

        // Should get shared config and overwrite wait time
        BulkheadConfig bulkhead2 = bulkheadConfigurationProperties
<<<<<<< HEAD
            .createBulkheadConfig(backendWithSharedConfig,"backendWithSharedConfig", compositeBulkheadCustomizer());
=======
            .createBulkheadConfig(backendWithSharedConfig, compositeBulkheadCustomizer(),
                "backendWithSharedConfig");
>>>>>>> bb720462
        assertThat(bulkhead2).isNotNull();
        assertThat(bulkhead2.getMaxConcurrentCalls()).isEqualTo(2);
        assertThat(bulkhead2.getMaxWaitDuration().toMillis()).isEqualTo(300L);

        // Unknown backend should get default config of Registry
        BulkheadConfig bulkhead3 = bulkheadConfigurationProperties
<<<<<<< HEAD
            .createBulkheadConfig(new BulkheadConfigurationProperties.InstanceProperties(),"bulkhead3", compositeBulkheadCustomizer());
=======
            .createBulkheadConfig(new BulkheadConfigurationProperties.InstanceProperties(),
                compositeBulkheadCustomizer(), "unknown");
>>>>>>> bb720462
        assertThat(bulkhead3).isNotNull();
        assertThat(bulkhead3.getMaxWaitDuration().toMillis()).isEqualTo(0L);

    }

    @Test
    public void testCreateBulkHeadPropertiesWithUnknownConfig() {
        BulkheadConfigurationProperties bulkheadConfigurationProperties = new BulkheadConfigurationProperties();

        BulkheadConfigurationProperties.InstanceProperties instanceProperties = new BulkheadConfigurationProperties.InstanceProperties();
        instanceProperties.setBaseConfig("unknownConfig");
        bulkheadConfigurationProperties.getInstances().put("backend", instanceProperties);

        //When
        assertThatThrownBy(
<<<<<<< HEAD
            () -> bulkheadConfigurationProperties.createBulkheadConfig(instanceProperties,"backend", compositeBulkheadCustomizer()))
=======
            () -> bulkheadConfigurationProperties.createBulkheadConfig(instanceProperties,
                compositeBulkheadCustomizer(), "unknownConfig"))
>>>>>>> bb720462
            .isInstanceOf(ConfigurationNotFoundException.class)
            .hasMessage("Configuration with name 'unknownConfig' does not exist");
    }

    @Test(expected = IllegalArgumentException.class)
    public void testIllegalArgumentOnMaxConcurrentCalls() {
        BulkheadConfigurationProperties.InstanceProperties defaultProperties = new BulkheadConfigurationProperties.InstanceProperties();
        defaultProperties.setMaxConcurrentCalls(-100);
    }

    @Test(expected = IllegalArgumentException.class)
    public void testIllegalArgumentOnMaxWaitDuration() {
        BulkheadConfigurationProperties.InstanceProperties defaultProperties = new BulkheadConfigurationProperties.InstanceProperties();
        defaultProperties.setMaxWaitDuration(Duration.ofMillis(-1000));
    }

    @Test(expected = IllegalArgumentException.class)
    public void testBulkheadIllegalArgumentOnEventConsumerBufferSize() {
        BulkheadConfigurationProperties.InstanceProperties defaultProperties = new BulkheadConfigurationProperties.InstanceProperties();
        defaultProperties.setEventConsumerBufferSize(-1);
    }

    @Test(expected = IllegalArgumentException.class)
    public void testThreadPoolBulkheadIllegalArgumentOnEventConsumerBufferSize() {
        ThreadPoolBulkheadConfigurationProperties.InstanceProperties defaultProperties = new ThreadPoolBulkheadConfigurationProperties.InstanceProperties();
        defaultProperties.setEventConsumerBufferSize(-1);
    }

    private CompositeCustomizer<BulkheadConfigCustomizer> compositeBulkheadCustomizer() {
        return new CompositeCustomizer<>(Collections.emptyList());
    }

    private CompositeCustomizer<ThreadPoolBulkheadConfigCustomizer> compositeThreadPoolBulkheadCustomizer() {
        return new CompositeCustomizer<>(Collections.emptyList());
    }

}<|MERGE_RESOLUTION|>--- conflicted
+++ resolved
@@ -102,34 +102,22 @@
             assertThat(bulkheadConfigurationProperties.getBackends().size()).isEqualTo(2);
             // Should get default config and core number
             ThreadPoolBulkheadConfig bulkhead1 = bulkheadConfigurationProperties
-<<<<<<< HEAD
-                .createThreadPoolBulkheadConfig("backendWithDefaultConfig", null);
-=======
                 .createThreadPoolBulkheadConfig("backendWithDefaultConfig",
                     compositeThreadPoolBulkheadCustomizer());
->>>>>>> bb720462
             assertThat(bulkhead1).isNotNull();
             assertThat(bulkhead1.getCoreThreadPoolSize()).isEqualTo(3);
             assertThat(bulkhead1.getQueueCapacity()).isEqualTo(1);
             // Should get shared config and overwrite core number
             ThreadPoolBulkheadConfig bulkhead2 = bulkheadConfigurationProperties
-<<<<<<< HEAD
-                .createThreadPoolBulkheadConfig("backendWithSharedConfig", null);
-=======
                 .createThreadPoolBulkheadConfig("backendWithSharedConfig",
                     compositeThreadPoolBulkheadCustomizer());
->>>>>>> bb720462
             assertThat(bulkhead2).isNotNull();
             assertThat(bulkhead2.getCoreThreadPoolSize()).isEqualTo(4);
             assertThat(bulkhead2.getQueueCapacity()).isEqualTo(2);
             // Unknown backend should get default config of Registry
             ThreadPoolBulkheadConfig bulkhead3 = bulkheadConfigurationProperties
-<<<<<<< HEAD
-                .createThreadPoolBulkheadConfig("unknownBackend", null);
-=======
                 .createThreadPoolBulkheadConfig("unknownBackend",
                     compositeThreadPoolBulkheadCustomizer());
->>>>>>> bb720462
             assertThat(bulkhead3).isNotNull();
             assertThat(bulkhead3.getCoreThreadPoolSize())
                 .isEqualTo(ThreadPoolBulkheadConfig.DEFAULT_CORE_THREAD_POOL_SIZE);
@@ -162,20 +150,12 @@
         assertThat(bulkheadConfigurationProperties.getInstances().size()).isEqualTo(2);
         assertThat(bulkheadConfigurationProperties.getTags()).isNotEmpty();
         BulkheadConfig bulkhead1 = bulkheadConfigurationProperties
-<<<<<<< HEAD
-            .createBulkheadConfig(instanceProperties1,"backend1", compositeBulkheadCustomizer());
-=======
             .createBulkheadConfig(instanceProperties1, compositeBulkheadCustomizer(), "backend1");
->>>>>>> bb720462
         assertThat(bulkhead1).isNotNull();
         assertThat(bulkhead1.getMaxConcurrentCalls()).isEqualTo(3);
 
         BulkheadConfig bulkhead2 = bulkheadConfigurationProperties
-<<<<<<< HEAD
-            .createBulkheadConfig(instanceProperties2,"backend2", compositeBulkheadCustomizer());
-=======
             .createBulkheadConfig(instanceProperties2, compositeBulkheadCustomizer(), "backend2");
->>>>>>> bb720462
         assertThat(bulkhead2).isNotNull();
         assertThat(bulkhead2.getMaxConcurrentCalls()).isEqualTo(2);
 
@@ -219,36 +199,24 @@
 
         // Should get default config and overwrite max calls and wait time
         BulkheadConfig bulkhead1 = bulkheadConfigurationProperties
-<<<<<<< HEAD
-            .createBulkheadConfig(backendWithDefaultConfig, "default", compositeBulkheadCustomizer());
-=======
             .createBulkheadConfig(backendWithDefaultConfig, compositeBulkheadCustomizer(),
                 "backendWithDefaultConfig");
->>>>>>> bb720462
         assertThat(bulkhead1).isNotNull();
         assertThat(bulkhead1.getMaxConcurrentCalls()).isEqualTo(3);
         assertThat(bulkhead1.getMaxWaitDuration().toMillis()).isEqualTo(200L);
 
         // Should get shared config and overwrite wait time
         BulkheadConfig bulkhead2 = bulkheadConfigurationProperties
-<<<<<<< HEAD
-            .createBulkheadConfig(backendWithSharedConfig,"backendWithSharedConfig", compositeBulkheadCustomizer());
-=======
             .createBulkheadConfig(backendWithSharedConfig, compositeBulkheadCustomizer(),
                 "backendWithSharedConfig");
->>>>>>> bb720462
         assertThat(bulkhead2).isNotNull();
         assertThat(bulkhead2.getMaxConcurrentCalls()).isEqualTo(2);
         assertThat(bulkhead2.getMaxWaitDuration().toMillis()).isEqualTo(300L);
 
         // Unknown backend should get default config of Registry
         BulkheadConfig bulkhead3 = bulkheadConfigurationProperties
-<<<<<<< HEAD
-            .createBulkheadConfig(new BulkheadConfigurationProperties.InstanceProperties(),"bulkhead3", compositeBulkheadCustomizer());
-=======
             .createBulkheadConfig(new BulkheadConfigurationProperties.InstanceProperties(),
                 compositeBulkheadCustomizer(), "unknown");
->>>>>>> bb720462
         assertThat(bulkhead3).isNotNull();
         assertThat(bulkhead3.getMaxWaitDuration().toMillis()).isEqualTo(0L);
 
@@ -264,12 +232,8 @@
 
         //When
         assertThatThrownBy(
-<<<<<<< HEAD
-            () -> bulkheadConfigurationProperties.createBulkheadConfig(instanceProperties,"backend", compositeBulkheadCustomizer()))
-=======
             () -> bulkheadConfigurationProperties.createBulkheadConfig(instanceProperties,
                 compositeBulkheadCustomizer(), "unknownConfig"))
->>>>>>> bb720462
             .isInstanceOf(ConfigurationNotFoundException.class)
             .hasMessage("Configuration with name 'unknownConfig' does not exist");
     }
