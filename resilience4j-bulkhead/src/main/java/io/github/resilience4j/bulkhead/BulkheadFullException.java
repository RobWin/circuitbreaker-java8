--- conflicted
+++ resolved
@@ -18,24 +18,11 @@
  */
 package io.github.resilience4j.bulkhead;
 
-import io.github.resilience4j.bulkhead.adaptive.AdaptiveBulkhead;
-
 /**
  * A {@link BulkheadFullException} signals that the bulkhead is full.
  */
 public class BulkheadFullException extends RuntimeException {
 
-<<<<<<< HEAD
-	public static final String NOT_PERMIT_FURTHER_CALLS = "Bulkhead '%s' is full and does not permit further calls";
-
-	/**
-     * The constructor with a message.
-     *
-     * @param bulkhead the Bulkhead.
-     */
-    public BulkheadFullException(Bulkhead bulkhead) {
-	    super(String.format(NOT_PERMIT_FURTHER_CALLS, bulkhead.getName()));
-=======
     /**
      * Static method to construct a {@link BulkheadFullException} with a Bulkhead.
      *
@@ -53,7 +40,6 @@
         }
 
         return new BulkheadFullException(message, writableStackTraceEnabled);
->>>>>>> 8cea8c50
     }
 
     /**
@@ -61,22 +47,6 @@
      *
      * @param bulkhead the Bulkhead.
      */
-<<<<<<< HEAD
-    public BulkheadFullException(ThreadPoolBulkhead bulkhead) {
-	    super(String.format(NOT_PERMIT_FURTHER_CALLS, bulkhead.getName()));
-    }
-
-
-	/**
-	 * The constructor with a message.
-	 *
-	 * @param bulkhead the AdaptiveLimitBulkhead.
-	 */
-	public BulkheadFullException(AdaptiveBulkhead bulkhead) {
-		super(String.format(NOT_PERMIT_FURTHER_CALLS, bulkhead.getName()));
-	}
-}
-=======
     public static BulkheadFullException createBulkheadFullException(ThreadPoolBulkhead bulkhead) {
         boolean writableStackTraceEnabled = bulkhead.getBulkheadConfig().isWritableStackTraceEnabled();
 
@@ -84,7 +54,6 @@
 
         return new BulkheadFullException(message, writableStackTraceEnabled);
     }
->>>>>>> 8cea8c50
 
     private BulkheadFullException(String message, boolean writableStackTrace) {
         super(message, null, false, writableStackTrace);
