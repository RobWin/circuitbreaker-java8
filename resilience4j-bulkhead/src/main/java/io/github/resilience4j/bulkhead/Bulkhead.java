--- conflicted
+++ resolved
@@ -239,15 +239,11 @@
             final CompletableFuture<T> promise = new CompletableFuture<>();
 
             if (!bulkhead.tryAcquirePermission()) {
-<<<<<<< HEAD
                 if (Thread.currentThread().isInterrupted()) {
                     promise.completeExceptionally(new BulkheadFullException(bulkhead, INTERRUPTED_ON_PERMISSION_WAIT));
                 } else {
-                    promise.completeExceptionally(new BulkheadFullException(bulkhead));
-                }
-=======
-                promise.completeExceptionally(BulkheadFullException.getBulkheadFullException(bulkhead));
->>>>>>> 036dfe91
+                    promise.completeExceptionally(BulkheadFullException.getBulkheadFullException(bulkhead));
+                }
             }
             else {
                 try {
@@ -354,15 +350,10 @@
                 finally {
                     bulkhead.onComplete();
                 }
-<<<<<<< HEAD
             } else if (Thread.currentThread().isInterrupted()) {
                 return Try.failure(new BulkheadFullException(bulkhead, INTERRUPTED_ON_PERMISSION_WAIT));
             } else {
-                return Try.failure(new BulkheadFullException(bulkhead));
-=======
-            }else{
                 return Try.failure(BulkheadFullException.getBulkheadFullException(bulkhead));
->>>>>>> 036dfe91
             }
         };
     }
@@ -386,15 +377,10 @@
                 finally {
                     bulkhead.onComplete();
                 }
-<<<<<<< HEAD
             } else if (Thread.currentThread().isInterrupted()){
                 return Either.left(new BulkheadFullException(bulkhead, INTERRUPTED_ON_PERMISSION_WAIT));
             } else {
-                return Either.left(new BulkheadFullException(bulkhead));
-=======
-            }else{
                 return Either.left(BulkheadFullException.getBulkheadFullException(bulkhead));
->>>>>>> 036dfe91
             }
         };
     }
