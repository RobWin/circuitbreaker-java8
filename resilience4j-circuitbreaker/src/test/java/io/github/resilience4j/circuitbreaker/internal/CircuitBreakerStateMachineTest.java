--- conflicted
+++ resolved
@@ -21,12 +21,9 @@
 import com.statemachinesystems.mockclock.MockClock;
 import io.github.resilience4j.circuitbreaker.CallNotPermittedException;
 import io.github.resilience4j.circuitbreaker.CircuitBreaker;
-<<<<<<< HEAD
 import io.github.resilience4j.circuitbreaker.CircuitBreakerConfig;
 import io.github.resilience4j.core.IntervalFunction;
-=======
 import io.github.resilience4j.circuitbreaker.IllegalStateTransitionException;
->>>>>>> 2cf580ae
 import org.junit.Before;
 import org.junit.Test;
 
@@ -238,7 +235,6 @@
     }
 
     @Test
-<<<<<<< HEAD
     public void shouldTransitionToHalfOpenAfterWaitInterval() {
         CircuitBreaker intervalCircuitBreaker = new CircuitBreakerStateMachine("testName", CircuitBreakerConfig.custom()
             .failureRateThreshold(50)
@@ -261,7 +257,7 @@
         assertThat(intervalCircuitBreaker.getState()).isEqualTo(CircuitBreaker.State.OPEN);
         assertThat(intervalCircuitBreaker.tryAcquirePermission()).isEqualTo(false); // Should create a CircuitBreakerOnCallNotPermittedEvent
 
-        assertCircuitBreakerMetricsEqualTo(intervalCircuitBreaker, -1f, 0, 0, 5, 0, 2L);
+        assertCircuitBreakerMetricsEqualTo(intervalCircuitBreaker, -1f, 0, 0, 0, 2L);
 
         mockClock.advanceBySeconds(3);
 
@@ -269,7 +265,7 @@
         assertThat(intervalCircuitBreaker.tryAcquirePermission()).isEqualTo(true);
         assertThat(intervalCircuitBreaker.getState()).isEqualTo(CircuitBreaker.State.HALF_OPEN); // Should create a CircuitBreakerOnStateTransitionEvent (9)
         // Metrics are reset
-        assertCircuitBreakerMetricsEqualTo(intervalCircuitBreaker, -1f, 0, 0, 4, 0, 0L);
+        assertCircuitBreakerMetricsEqualTo(intervalCircuitBreaker, -1f, 0, 0, 0, 0L);
 
         intervalCircuitBreaker.transitionToOpenState();
         mockClock.advanceBySeconds(6);
@@ -282,14 +278,11 @@
         assertThat(intervalCircuitBreaker.tryAcquirePermission()).isEqualTo(true);
         assertThat(intervalCircuitBreaker.getState()).isEqualTo(CircuitBreaker.State.HALF_OPEN); // Should create a CircuitBreakerOnStateTransitionEvent (9)
         // Metrics are reset
-        assertCircuitBreakerMetricsEqualTo(intervalCircuitBreaker, -1f, 0, 0, 4, 0, 0L);
-    }
-
-    @Test
-    public void shouldTransitionBackToOpenStateWhenFailureIsAboveThreshold() {
-=======
+        assertCircuitBreakerMetricsEqualTo(intervalCircuitBreaker, -1f, 0, 0, 0, 0L);
+    }
+
+    @Test
     public void shouldTransitionBackToOpenStateWhenFailureRateIsAboveThreshold() {
->>>>>>> 2cf580ae
         // Initially the CircuitBreaker is half_open
         circuitBreaker.transitionToOpenState();
         circuitBreaker.transitionToHalfOpenState();
@@ -444,14 +437,6 @@
         assertCircuitBreakerMetricsEqualTo(-1f, 0, 0, 0, 2L);
     }
 
-<<<<<<< HEAD
-    private void assertCircuitBreakerMetricsEqualTo(Float expectedFailureRate, Integer expectedSuccessCalls, Integer expectedBufferedCalls, Integer expectedMaxBufferedCalls, Integer expectedFailedCalls, Long expectedNotPermittedCalls) {
-        assertCircuitBreakerMetricsEqualTo(circuitBreaker, expectedFailureRate, expectedSuccessCalls, expectedBufferedCalls, expectedMaxBufferedCalls, expectedFailedCalls, expectedNotPermittedCalls);
-    }
-
-    private void assertCircuitBreakerMetricsEqualTo(CircuitBreaker toTest, Float expectedFailureRate, Integer expectedSuccessCalls, Integer expectedBufferedCalls, Integer expectedMaxBufferedCalls, Integer expectedFailedCalls, Long expectedNotPermittedCalls) {
-        final CircuitBreaker.Metrics metrics = toTest.getMetrics();
-=======
     @Test
     public void shouldReleasePermissionWhenExceptionIgnored() {
         circuitBreaker.transitionToOpenState();
@@ -567,11 +552,12 @@
         assertThat(circuitBreaker.getMetrics().getNumberOfSuccessfulCalls()).isEqualTo(0);
     }
 
-
-
     private void assertCircuitBreakerMetricsEqualTo(Float expectedFailureRate, Integer expectedSuccessCalls, Integer expectedBufferedCalls, Integer expectedFailedCalls, Long expectedNotPermittedCalls) {
-        final CircuitBreaker.Metrics metrics = circuitBreaker.getMetrics();
->>>>>>> 2cf580ae
+        assertCircuitBreakerMetricsEqualTo(circuitBreaker, expectedFailureRate, expectedSuccessCalls, expectedBufferedCalls, expectedFailedCalls, expectedNotPermittedCalls);
+    }
+
+    private void assertCircuitBreakerMetricsEqualTo(CircuitBreaker toTest, Float expectedFailureRate, Integer expectedSuccessCalls, Integer expectedBufferedCalls, Integer expectedFailedCalls, Long expectedNotPermittedCalls) {
+        final CircuitBreaker.Metrics metrics = toTest.getMetrics();
         assertThat(metrics.getFailureRate()).isEqualTo(expectedFailureRate);
         assertThat(metrics.getNumberOfSuccessfulCalls()).isEqualTo(expectedSuccessCalls);
         assertThat(metrics.getNumberOfBufferedCalls()).isEqualTo(expectedBufferedCalls);
