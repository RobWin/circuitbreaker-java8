/*
 *
 *  Copyright 2016 Robert Winkler
 *
 *  Licensed under the Apache License, Version 2.0 (the "License");
 *  you may not use this file except in compliance with the License.
 *  You may obtain a copy of the License at
 *
 *         http://www.apache.org/licenses/LICENSE-2.0
 *
 *  Unless required by applicable law or agreed to in writing, software
 *  distributed under the License is distributed on an "AS IS" BASIS,
 *  WITHOUT WARRANTIES OR CONDITIONS OF ANY KIND, either express or implied.
 *  See the License for the specific language governing permissions and
 *  limitations under the License.
 *
 *
 */
package io.github.resilience4j.circuitbreaker;

import io.github.resilience4j.core.IntervalFunction;
import io.github.resilience4j.core.lang.Nullable;
import io.github.resilience4j.core.predicate.PredicateCreator;

import java.time.Duration;
import java.util.function.Predicate;


/**
 * A {@link CircuitBreakerConfig} configures a {@link CircuitBreaker}
 */
public class CircuitBreakerConfig {

    public static final int DEFAULT_FAILURE_RATE_THRESHOLD = 50; // Percentage
    public static final int DEFAULT_SLOW_CALL_RATE_THRESHOLD = 100; // Percentage
    public static final int DEFAULT_WAIT_DURATION_IN_OPEN_STATE = 60; // Seconds
    public static final int DEFAULT_PERMITTED_CALLS_IN_HALF_OPEN_STATE = 10;
    public static final int DEFAULT_MINIMUM_NUMBER_OF_CALLS = 100;
    public static final int DEFAULT_SLIDING_WINDOW_SIZE = 100;
    public static final int DEFAULT_SLOW_CALL_DURATION_THRESHOLD = 60; // Seconds
    private static final Predicate<Throwable> DEFAULT_RECORD_EXCEPTION_PREDICATE = throwable -> true;
    private static final Predicate<Throwable> DEFAULT_IGNORE_EXCEPTION_PREDICATE = throwable -> false;
    public static final SlidingWindowType DEFAULT_SLIDING_WINDOW_TYPE = SlidingWindowType.COUNT_BASED;
    public static final boolean DEFAULT_WRITABLE_STACK_TRACE_ENABLED = true;

    // The default exception predicate counts all exceptions as failures.
    private Predicate<Throwable> recordExceptionPredicate = DEFAULT_RECORD_EXCEPTION_PREDICATE;
    // The default exception predicate ignores no exceptions.
    private Predicate<Throwable> ignoreExceptionPredicate  = DEFAULT_IGNORE_EXCEPTION_PREDICATE;

    @SuppressWarnings("unchecked")
    private Class<? extends Throwable>[] recordExceptions = new Class[0];
    @SuppressWarnings("unchecked")
    private Class<? extends Throwable>[] ignoreExceptions = new Class[0];

    private float failureRateThreshold = DEFAULT_FAILURE_RATE_THRESHOLD;
    private int permittedNumberOfCallsInHalfOpenState = DEFAULT_PERMITTED_CALLS_IN_HALF_OPEN_STATE;
    private int slidingWindowSize = DEFAULT_SLIDING_WINDOW_SIZE;
    private SlidingWindowType slidingWindowType = DEFAULT_SLIDING_WINDOW_TYPE;
    private int minimumNumberOfCalls = DEFAULT_MINIMUM_NUMBER_OF_CALLS;
    private boolean writableStackTraceEnabled = DEFAULT_WRITABLE_STACK_TRACE_ENABLED;
    private Duration waitDurationInOpenState = Duration.ofSeconds(DEFAULT_WAIT_DURATION_IN_OPEN_STATE);
<<<<<<< HEAD
    private IntervalFunction waitIntervalFunctionInOpenState = null;
    // The default exception predicate counts all exceptions as failures.
    private Predicate<Throwable> recordFailurePredicate = DEFAULT_RECORD_FAILURE_PREDICATE;
=======
>>>>>>> 2cf580ae
    private boolean automaticTransitionFromOpenToHalfOpenEnabled = false;
    private float slowCallRateThreshold = DEFAULT_SLOW_CALL_RATE_THRESHOLD;
    private Duration slowCallDurationThreshold = Duration.ofSeconds(DEFAULT_SLOW_CALL_DURATION_THRESHOLD);


    private CircuitBreakerConfig() {
    }

    /**
     * Returns a builder to create a custom CircuitBreakerConfig.
     *
     * @return a {@link Builder}
     */
    public static Builder custom() {
        return new Builder();
    }

    /**
     * Returns a builder to create a custom CircuitBreakerConfig based on another CircuitBreakerConfig.
     *
     * @return a {@link Builder}
     */
    public static Builder from(CircuitBreakerConfig baseConfig) {
        return new Builder(baseConfig);
    }

    /**
     * Creates a default CircuitBreaker configuration.
     *
     * @return a default CircuitBreaker configuration.
     */
    public static CircuitBreakerConfig ofDefaults() {
        return new Builder().build();
    }

    public float getFailureRateThreshold() {
        return failureRateThreshold;
    }

    public Duration getWaitDurationInOpenState() {
        return waitDurationInOpenState;
    }

<<<<<<< HEAD
    public IntervalFunction getWaitIntervalFunctionInOpenState() { return waitIntervalFunctionInOpenState; }

    public int getRingBufferSizeInHalfOpenState() {
        return ringBufferSizeInHalfOpenState;
=======
    public int getSlidingWindowSize() {
        return slidingWindowSize;
>>>>>>> 2cf580ae
    }

    public Predicate<Throwable> getRecordExceptionPredicate() {
        return recordExceptionPredicate;
    }

    public Predicate<Throwable> getIgnoreExceptionPredicate() {
        return ignoreExceptionPredicate;
    }

    public boolean isAutomaticTransitionFromOpenToHalfOpenEnabled() {
        return automaticTransitionFromOpenToHalfOpenEnabled;
    }

    public int getMinimumNumberOfCalls() {
        return minimumNumberOfCalls;
    }

    public boolean isWritableStackTraceEnabled() {
        return writableStackTraceEnabled;
    }

    public int getPermittedNumberOfCallsInHalfOpenState() {
        return permittedNumberOfCallsInHalfOpenState;
    }

    public SlidingWindowType getSlidingWindowType() {
        return slidingWindowType;
    }

    public float getSlowCallRateThreshold() {
        return slowCallRateThreshold;
    }

    public Duration getSlowCallDurationThreshold() {
        return slowCallDurationThreshold;
    }



    public static class Builder {

        @Nullable
        private Predicate<Throwable> recordExceptionPredicate;
        @Nullable
        private Predicate<Throwable> ignoreExceptionPredicate;

        @SuppressWarnings("unchecked")
        private Class<? extends Throwable>[] recordExceptions = new Class[0];
        @SuppressWarnings("unchecked")
        private Class<? extends Throwable>[] ignoreExceptions = new Class[0];
<<<<<<< HEAD
        private float failureRateThreshold = DEFAULT_MAX_FAILURE_THRESHOLD;
        private int ringBufferSizeInHalfOpenState = DEFAULT_RING_BUFFER_SIZE_IN_HALF_OPEN_STATE;
        private int ringBufferSizeInClosedState = DEFAULT_RING_BUFFER_SIZE_IN_CLOSED_STATE;
        private Duration waitDurationInOpenState = Duration.ofSeconds(DEFAULT_WAIT_DURATION_IN_OPEN_STATE);
        private IntervalFunction waitIntervalFunctionInOpenState = null;
=======

        private float failureRateThreshold = DEFAULT_FAILURE_RATE_THRESHOLD;
        private int minimumNumberOfCalls = DEFAULT_MINIMUM_NUMBER_OF_CALLS;
        private boolean writableStackTraceEnabled = DEFAULT_WRITABLE_STACK_TRACE_ENABLED;
        private int permittedNumberOfCallsInHalfOpenState = DEFAULT_PERMITTED_CALLS_IN_HALF_OPEN_STATE;
        private int slidingWindowSize = DEFAULT_SLIDING_WINDOW_SIZE;
        private Duration waitDurationInOpenState = Duration.ofSeconds(DEFAULT_SLOW_CALL_DURATION_THRESHOLD);
>>>>>>> 2cf580ae
        private boolean automaticTransitionFromOpenToHalfOpenEnabled = false;
        private SlidingWindowType slidingWindowType = DEFAULT_SLIDING_WINDOW_TYPE;
        private float slowCallRateThreshold = DEFAULT_SLOW_CALL_RATE_THRESHOLD;
        private Duration slowCallDurationThreshold = Duration.ofSeconds(DEFAULT_SLOW_CALL_DURATION_THRESHOLD);

        public Builder(CircuitBreakerConfig baseConfig) {
            this.waitDurationInOpenState = baseConfig.waitDurationInOpenState;
<<<<<<< HEAD
            this.waitIntervalFunctionInOpenState = baseConfig.waitIntervalFunctionInOpenState;
            this.ringBufferSizeInHalfOpenState = baseConfig.ringBufferSizeInHalfOpenState;
            this.ringBufferSizeInClosedState = baseConfig.ringBufferSizeInClosedState;
=======
            this.permittedNumberOfCallsInHalfOpenState = baseConfig.permittedNumberOfCallsInHalfOpenState;
            this.slidingWindowSize = baseConfig.slidingWindowSize;
            this.slidingWindowType = baseConfig.slidingWindowType;
            this.minimumNumberOfCalls = baseConfig.minimumNumberOfCalls;
>>>>>>> 2cf580ae
            this.failureRateThreshold = baseConfig.failureRateThreshold;
            this.ignoreExceptions = baseConfig.ignoreExceptions;
            this.recordExceptions = baseConfig.recordExceptions;
            this.recordExceptionPredicate = baseConfig.recordExceptionPredicate;
            this.ignoreExceptionPredicate = baseConfig.ignoreExceptionPredicate;
            this.automaticTransitionFromOpenToHalfOpenEnabled = baseConfig.automaticTransitionFromOpenToHalfOpenEnabled;
            this.slowCallRateThreshold = baseConfig.slowCallRateThreshold;
            this.slowCallDurationThreshold = baseConfig.slowCallDurationThreshold;
            this.writableStackTraceEnabled = baseConfig.writableStackTraceEnabled;
        }

        public Builder() {

        }

        /**
         * Configures the failure rate threshold in percentage.
         * If the failure rate is equal or greater than the threshold the CircuitBreaker transitions to open and starts short-circuiting calls.
         * <p>
         * The threshold must be greater than 0 and not greater than 100. Default value is 50 percentage.
         *
         * @param failureRateThreshold the failure rate threshold in percentage
         * @return the CircuitBreakerConfig.Builder
         */
        public Builder failureRateThreshold(float failureRateThreshold) {
            if (failureRateThreshold <= 0 || failureRateThreshold > 100) {
                throw new IllegalArgumentException("failureRateThreshold must be between 1 and 100");
            }
            this.failureRateThreshold = failureRateThreshold;
            return this;
        }

        /**
         * Configures a threshold in percentage. The CircuitBreaker considers a call as slow when the call duration is greater than {@link #slowCallDurationThreshold(Duration)}.
         * When the percentage of slow calls is equal or greater the threshold, the CircuitBreaker transitions to open and starts short-circuiting calls.
         *
         * <p>
         * The threshold must be greater than 0 and not greater than 100.
         * Default value is 100 percentage which means that all recorded calls must be slower than {@link #slowCallDurationThreshold(Duration)}.
         *
         * @param slowCallRateThreshold the slow calls threshold in percentage
         * @return the CircuitBreakerConfig.Builder
         */
        public Builder slowCallRateThreshold(float slowCallRateThreshold) {
            if (slowCallRateThreshold <= 0 || slowCallRateThreshold > 100) {
                throw new IllegalArgumentException("slowCallRateThreshold must be between 1 and 100");
            }
            this.slowCallRateThreshold = slowCallRateThreshold;
            return this;
        }

        /**
         * Enables writable stack traces. When set to false, {@link Exception#getStackTrace()} returns a zero length array.
         * This may be used to reduce log spam when the circuit breaker is open as the cause of the exceptions is already known (the circuit breaker is short-circuiting calls).
         *
         * @return the CircuitBreakerConfig.Builder
         */
        public Builder writableStackTraceEnabled(boolean writableStackTraceEnabled) {
            this.writableStackTraceEnabled = writableStackTraceEnabled;
            return this;
        }

        /**
         * Configures the wait duration which specifies how long the CircuitBreaker should stay open, before it switches to half open.
         * Default value is 60 seconds.
         *
         * @param waitDurationInOpenState the wait duration which specifies how long the CircuitBreaker should stay open
         * @return the CircuitBreakerConfig.Builder
         */
        public Builder waitDurationInOpenState(Duration waitDurationInOpenState) {
            if (waitDurationInOpenState.toMillis() < 1) {
                throw new IllegalArgumentException("waitDurationInOpenState must be at least 1[ms]");
            }
            this.waitDurationInOpenState = waitDurationInOpenState;
            return this;
        }

        /**
<<<<<<< HEAD
         * configures the variable wait duration which specifies how long the CircuitBreaker should stay open, before it switches to half open. Useful for exponential back-off
         * @param waitIntervalFunctionInOpenState Interval function that returns wait time as a function of attempts
         * @return the CircuitBreakerConfig.Builder
         */
        public Builder waitIntervalFunctionInOpenState(IntervalFunction waitIntervalFunctionInOpenState) {
            this.waitIntervalFunctionInOpenState = waitIntervalFunctionInOpenState;
=======
         * Configures the duration threshold above which calls are considered as slow and increase the slow calls percentage.
         * Default value is 60 seconds.
         *
         * @param slowCallDurationThreshold the duration above which calls are considered as slow
         * @return the CircuitBreakerConfig.Builder
         */
        public Builder slowCallDurationThreshold(Duration slowCallDurationThreshold) {
            if (slowCallDurationThreshold.toNanos() < 1) {
                throw new IllegalArgumentException("slowCallDurationThreshold must be at least 1[ns]");
            }
            this.slowCallDurationThreshold = slowCallDurationThreshold;
>>>>>>> 2cf580ae
            return this;
        }

        /**
<<<<<<< HEAD
         * Configures the size of the ring buffer when the CircuitBreaker is half open. The CircuitBreaker stores the success/failure success / failure status of the latest calls in a ring buffer.
         * For example, if {@code ringBufferSizeInClosedState} is 10, then at least 10 calls must be evaluated, before the failure rate can be calculated.
         * If only 9 calls have been evaluated the CircuitBreaker will not trip back to closed or open even if all 9 calls have failed.
=======
         * Configures the number of permitted calls when the CircuitBreaker is half open.
>>>>>>> 2cf580ae
         * <p>
         * The size must be greater than 0. Default size is 10.
         *
         * @param permittedNumberOfCallsInHalfOpenState the permitted number of calls when the CircuitBreaker is half open
         * @return the CircuitBreakerConfig.Builder
         */
        public Builder permittedNumberOfCallsInHalfOpenState(int permittedNumberOfCallsInHalfOpenState) {
            if (permittedNumberOfCallsInHalfOpenState < 1) {
                throw new IllegalArgumentException("permittedNumberOfCallsInHalfOpenState must be greater than 0");
            }
            this.permittedNumberOfCallsInHalfOpenState = permittedNumberOfCallsInHalfOpenState;
            return this;
        }

        /**
         * @deprecated Use {@link #permittedNumberOfCallsInHalfOpenState(int)} instead.
         */
        @Deprecated
        public Builder ringBufferSizeInHalfOpenState(int ringBufferSizeInHalfOpenState) {
            if (ringBufferSizeInHalfOpenState < 1) {
                throw new IllegalArgumentException("ringBufferSizeInHalfOpenState must be greater than 0");
            }
            this.permittedNumberOfCallsInHalfOpenState = ringBufferSizeInHalfOpenState;
            return this;
        }

        /**
         * @deprecated Use {@link #slidingWindow(int, int, SlidingWindowType)} instead.
         */
        @Deprecated
        public Builder ringBufferSizeInClosedState(int ringBufferSizeInClosedState) {
            if (ringBufferSizeInClosedState < 1) {
                throw new IllegalArgumentException("ringBufferSizeInClosedState must be greater than 0");
            }
            return slidingWindow(ringBufferSizeInClosedState, ringBufferSizeInClosedState, SlidingWindowType.COUNT_BASED);
        }

        /**
         * Configures the sliding window which is used to record the outcome of calls when the CircuitBreaker is closed.
         * {@code slidingWindowSize} configures the size of the sliding window. Sliding window can either be count-based or time-based.
         * {@code minimumNumberOfCalls} configures the minimum number of calls which are required (per sliding window period) before the CircuitBreaker can calculate the error rate.
         * For example, if {@code minimumNumberOfCalls} is 10, then at least 10 calls must be recorded, before the failure rate can be calculated.
         * If only 9 calls have been recorded the CircuitBreaker will not transition to open even if all 9 calls have failed.
         *
         * If {@code slidingWindowSize} is 100 and {@code slidingWindowType} is COUNT_BASED, the last 100 calls are recorded and aggregated.
         * If {@code slidingWindowSize} is 10 and {@code slidingWindowType} is TIME_BASED, the calls of the last 10 seconds are recorded and aggregated.
         * <p>
         * The {@code slidingWindowSize} must be greater than 0.
         * The {@code minimumNumberOfCalls} must be greater than 0.
         * If the slidingWindowType is COUNT_BASED, the {@code minimumNumberOfCalls} cannot be greater than {@code slidingWindowSize}.
         * If the slidingWindowType is TIME_BASED, you can pick whatever you want.
         *
         * Default slidingWindowSize is 100, minimumNumberOfCalls is 100 and slidingWindowType is COUNT_BASED.
         *
         * @param slidingWindowSize the size of the sliding window when the CircuitBreaker is closed.
         * @param minimumNumberOfCalls the minimum number of calls that must be recorded before the failure rate can be calculated.
         * @param slidingWindowType the type of the sliding window. Either COUNT_BASED or TIME_BASED.
         * @return the CircuitBreakerConfig.Builder
         */
        public Builder slidingWindow(int slidingWindowSize, int minimumNumberOfCalls, SlidingWindowType slidingWindowType) {
            if (slidingWindowSize < 1) {
                throw new IllegalArgumentException("slidingWindowSize must be greater than 0");
            }
            if (minimumNumberOfCalls < 1) {
                throw new IllegalArgumentException("minimumNumberOfCalls must be greater than 0");
            }
            if (slidingWindowType == SlidingWindowType.COUNT_BASED) {
                this.minimumNumberOfCalls = Math.min(minimumNumberOfCalls, slidingWindowSize);
            }else{
                this.minimumNumberOfCalls = minimumNumberOfCalls;
            }
            this.slidingWindowSize = slidingWindowSize;
            this.slidingWindowType = slidingWindowType;
            return this;
        }

        /**
         * Configures the size of the sliding window which is used to record the outcome of calls when the CircuitBreaker is closed.
         * {@code slidingWindowSize} configures the size of the sliding window. Sliding window can either be count-based or time-based.
         *
         * If {@code slidingWindowType} is COUNT_BASED, the last {@code slidingWindowSize} calls are recorded and aggregated.
         * If {@code slidingWindowType} is TIME_BASED, the calls of the last {@code slidingWindowSize} seconds are recorded and aggregated.
         * <p>
         * The {@code slidingWindowSize} must be greater than 0.
         * The {@code minimumNumberOfCalls} must be greater than 0.
         * If the slidingWindowType is COUNT_BASED, the {@code minimumNumberOfCalls} cannot be greater than {@code slidingWindowSize}.
         * If the slidingWindowType is TIME_BASED, you can pick whatever you want.
         *
         * Default slidingWindowSize is 100.
         *
         * @param slidingWindowSize the size of the sliding window when the CircuitBreaker is closed.
         * @return the CircuitBreakerConfig.Builder
         */
        public Builder slidingWindowSize(int slidingWindowSize) {
            if (slidingWindowSize < 1) {
                throw new IllegalArgumentException("slidingWindowSize must be greater than 0");
            }
            this.slidingWindowSize = slidingWindowSize;
            return this;
        }

        /**
         * Configures configures the minimum number of calls which are required (per sliding window period) before the CircuitBreaker can calculate the error rate.
         * For example, if {@code minimumNumberOfCalls} is 10, then at least 10 calls must be recorded, before the failure rate can be calculated.
         * If only 9 calls have been recorded the CircuitBreaker will not transition to open even if all 9 calls have failed.
         *
         * Default minimumNumberOfCalls is 100
         *
         * @param minimumNumberOfCalls the minimum number of calls that must be recorded before the failure rate can be calculated.
         * @return the CircuitBreakerConfig.Builder
         */
        public Builder minimumNumberOfCalls(int minimumNumberOfCalls) {
            if (minimumNumberOfCalls < 1) {
                throw new IllegalArgumentException("minimumNumberOfCalls must be greater than 0");
            }
            this.minimumNumberOfCalls = minimumNumberOfCalls;
            return this;
        }

        /**
         * Configures the type of the sliding window which is used to record the outcome of calls when the CircuitBreaker is closed.
         * Sliding window can either be count-based or time-based.
         *
         * If {@code slidingWindowType} is COUNT_BASED, the last {@code slidingWindowSize} calls are recorded and aggregated.
         * If {@code slidingWindowType} is TIME_BASED, the calls of the last {@code slidingWindowSize} seconds are recorded and aggregated.
         *
         * Default slidingWindowType is COUNT_BASED.
         *
         * @param slidingWindowType the type of the sliding window. Either COUNT_BASED or TIME_BASED.
         * @return the CircuitBreakerConfig.Builder
         */
        public Builder slidingWindowType(SlidingWindowType slidingWindowType) {
            this.slidingWindowType = slidingWindowType;
            return this;
        }

        /**
         * @deprecated use {@link #recordException(Predicate)} instead.
         */
        @Deprecated
        public Builder recordFailure(Predicate<Throwable> predicate) {
            this.recordExceptionPredicate = predicate;
            return this;
        }

        /**
         * Configures a Predicate which evaluates if an exception should be recorded as a failure and thus increase the failure rate.
         * The Predicate must return true if the exception should count as a failure. The Predicate must return false, if the exception
         * should count as a success, unless the exception is explicitly ignored by {@link #ignoreExceptions(Class[])} or {@link #ignoreException(Predicate)}.
         *
         * @param predicate the Predicate which evaluates if an exception should count as a failure
         * @return the CircuitBreakerConfig.Builder
         */
        public Builder recordException(Predicate<Throwable> predicate) {
            this.recordExceptionPredicate = predicate;
            return this;
        }

        /**
         * Configures a Predicate which evaluates if an exception should be ignored and neither count as a failure nor success.
         * The Predicate must return true if the exception should be ignored .
         * The Predicate must return false, if the exception should count as a failure.
         *
         * @param predicate the Predicate which evaluates if an exception should count as a failure
         * @return the CircuitBreakerConfig.Builder
         */
        public Builder ignoreException(Predicate<Throwable> predicate) {
            this.ignoreExceptionPredicate = predicate;
            return this;
        }

        /**
         * Configures a list of error classes that are recorded as a failure and thus increase the failure rate.
         * Any exception matching or inheriting from one of the list should count as a failure, unless ignored via
         *
         * @param errorClasses the error classes that are recorded
         * @return the CircuitBreakerConfig.Builder
         * @see #ignoreExceptions(Class[]) ). Ignoring an exception has priority over recording an exception.
         * <p>
         * Example:
         * recordExceptions(Throwable.class) and ignoreExceptions(RuntimeException.class)
         * would capture all Errors and checked Exceptions, and ignore RuntimeExceptions.
         * <p>
         * For a more sophisticated exception management use the
         * @see #recordException(Predicate) method
         */
        @SuppressWarnings("unchecked")
        @SafeVarargs
        public final Builder recordExceptions(@Nullable Class<? extends Throwable>... errorClasses) {
            this.recordExceptions = errorClasses != null ? errorClasses : new Class[0];
            return this;
        }

        /**
         * Configures a list of error classes that are ignored and thus neither count as a failure nor success.
         * Any exception matching or inheriting from one of the list will not count as a failure nor success, even if marked via
         *
         * @param errorClasses the error classes that are ignored
         * @return the CircuitBreakerConfig.Builder
         * @see #recordExceptions(Class[]) . Ignoring an exception has priority over recording an exception.
         * <p>
         * Example:
         * ignoreExceptions(Throwable.class) and recordExceptions(Exception.class)
         * would capture nothing.
         * <p>
         * Example:
         * ignoreExceptions(Exception.class) and recordExceptions(Throwable.class)
         * would capture Errors.
         * <p>
         * For a more sophisticated exception management use the
         * @see #ignoreException(Predicate) method
         */
        @SuppressWarnings("unchecked")
        @SafeVarargs
        public final Builder ignoreExceptions(@Nullable Class<? extends Throwable>... errorClasses) {
            this.ignoreExceptions = errorClasses != null ? errorClasses : new Class[0];
            return this;
        }

        /**
         * Enables automatic transition from OPEN to HALF_OPEN state once the waitDurationInOpenState has passed.
         *
         * @return the CircuitBreakerConfig.Builder
         */
        public Builder enableAutomaticTransitionFromOpenToHalfOpen() {
            this.automaticTransitionFromOpenToHalfOpenEnabled = true;
            return this;
        }

        /**
         * Enables automatic transition from OPEN to HALF_OPEN state once the waitDurationInOpenState has passed.
         *
         * @return the CircuitBreakerConfig.Builder
         */
        public Builder automaticTransitionFromOpenToHalfOpenEnabled(boolean enableAutomaticTransitionFromOpenToHalfOpen) {
            this.automaticTransitionFromOpenToHalfOpenEnabled = enableAutomaticTransitionFromOpenToHalfOpen;
            return this;
        }

        /**
         * Builds a CircuitBreakerConfig
         *
         * @return the CircuitBreakerConfig
         */
        public CircuitBreakerConfig build() {
            CircuitBreakerConfig config = new CircuitBreakerConfig();
            config.waitDurationInOpenState = waitDurationInOpenState;
<<<<<<< HEAD
            config.waitIntervalFunctionInOpenState = waitIntervalFunctionInOpenState;
=======
            config.slidingWindowType = slidingWindowType;
            config.slowCallDurationThreshold = slowCallDurationThreshold;
            config.slowCallRateThreshold = slowCallRateThreshold;
>>>>>>> 2cf580ae
            config.failureRateThreshold = failureRateThreshold;
            config.slidingWindowSize = slidingWindowSize;
            config.minimumNumberOfCalls = minimumNumberOfCalls;
            config.permittedNumberOfCallsInHalfOpenState = permittedNumberOfCallsInHalfOpenState;
            config.recordExceptions = recordExceptions;
            config.ignoreExceptions = ignoreExceptions;
            config.automaticTransitionFromOpenToHalfOpenEnabled = automaticTransitionFromOpenToHalfOpenEnabled;
            config.writableStackTraceEnabled = writableStackTraceEnabled;
            config.recordExceptionPredicate = createRecordExceptionPredicate();
            config.ignoreExceptionPredicate = createIgnoreFailurePredicate();
            return config;
        }

        private Predicate<Throwable> createIgnoreFailurePredicate() {
            return PredicateCreator.createExceptionsPredicate(ignoreExceptions)
                    .map(predicate -> ignoreExceptionPredicate != null ? predicate.or(ignoreExceptionPredicate) : predicate)
                    .orElseGet(() -> ignoreExceptionPredicate != null ? ignoreExceptionPredicate : DEFAULT_IGNORE_EXCEPTION_PREDICATE);
        }

        private Predicate<Throwable> createRecordExceptionPredicate() {
            return PredicateCreator.createExceptionsPredicate(recordExceptions)
                    .map(predicate -> recordExceptionPredicate != null ? predicate.or(recordExceptionPredicate) : predicate)
                    .orElseGet(() -> recordExceptionPredicate != null ? recordExceptionPredicate : DEFAULT_RECORD_EXCEPTION_PREDICATE);
        }
    }

    public enum SlidingWindowType {
        TIME_BASED, COUNT_BASED
    }
}<|MERGE_RESOLUTION|>--- conflicted
+++ resolved
@@ -60,13 +60,8 @@
     private int minimumNumberOfCalls = DEFAULT_MINIMUM_NUMBER_OF_CALLS;
     private boolean writableStackTraceEnabled = DEFAULT_WRITABLE_STACK_TRACE_ENABLED;
     private Duration waitDurationInOpenState = Duration.ofSeconds(DEFAULT_WAIT_DURATION_IN_OPEN_STATE);
-<<<<<<< HEAD
+    private boolean automaticTransitionFromOpenToHalfOpenEnabled = false;
     private IntervalFunction waitIntervalFunctionInOpenState = null;
-    // The default exception predicate counts all exceptions as failures.
-    private Predicate<Throwable> recordFailurePredicate = DEFAULT_RECORD_FAILURE_PREDICATE;
-=======
->>>>>>> 2cf580ae
-    private boolean automaticTransitionFromOpenToHalfOpenEnabled = false;
     private float slowCallRateThreshold = DEFAULT_SLOW_CALL_RATE_THRESHOLD;
     private Duration slowCallDurationThreshold = Duration.ofSeconds(DEFAULT_SLOW_CALL_DURATION_THRESHOLD);
 
@@ -109,15 +104,10 @@
         return waitDurationInOpenState;
     }
 
-<<<<<<< HEAD
     public IntervalFunction getWaitIntervalFunctionInOpenState() { return waitIntervalFunctionInOpenState; }
 
-    public int getRingBufferSizeInHalfOpenState() {
-        return ringBufferSizeInHalfOpenState;
-=======
     public int getSlidingWindowSize() {
         return slidingWindowSize;
->>>>>>> 2cf580ae
     }
 
     public Predicate<Throwable> getRecordExceptionPredicate() {
@@ -169,13 +159,6 @@
         private Class<? extends Throwable>[] recordExceptions = new Class[0];
         @SuppressWarnings("unchecked")
         private Class<? extends Throwable>[] ignoreExceptions = new Class[0];
-<<<<<<< HEAD
-        private float failureRateThreshold = DEFAULT_MAX_FAILURE_THRESHOLD;
-        private int ringBufferSizeInHalfOpenState = DEFAULT_RING_BUFFER_SIZE_IN_HALF_OPEN_STATE;
-        private int ringBufferSizeInClosedState = DEFAULT_RING_BUFFER_SIZE_IN_CLOSED_STATE;
-        private Duration waitDurationInOpenState = Duration.ofSeconds(DEFAULT_WAIT_DURATION_IN_OPEN_STATE);
-        private IntervalFunction waitIntervalFunctionInOpenState = null;
-=======
 
         private float failureRateThreshold = DEFAULT_FAILURE_RATE_THRESHOLD;
         private int minimumNumberOfCalls = DEFAULT_MINIMUM_NUMBER_OF_CALLS;
@@ -183,24 +166,19 @@
         private int permittedNumberOfCallsInHalfOpenState = DEFAULT_PERMITTED_CALLS_IN_HALF_OPEN_STATE;
         private int slidingWindowSize = DEFAULT_SLIDING_WINDOW_SIZE;
         private Duration waitDurationInOpenState = Duration.ofSeconds(DEFAULT_SLOW_CALL_DURATION_THRESHOLD);
->>>>>>> 2cf580ae
         private boolean automaticTransitionFromOpenToHalfOpenEnabled = false;
         private SlidingWindowType slidingWindowType = DEFAULT_SLIDING_WINDOW_TYPE;
         private float slowCallRateThreshold = DEFAULT_SLOW_CALL_RATE_THRESHOLD;
         private Duration slowCallDurationThreshold = Duration.ofSeconds(DEFAULT_SLOW_CALL_DURATION_THRESHOLD);
+        private IntervalFunction waitIntervalFunctionInOpenState = null;
 
         public Builder(CircuitBreakerConfig baseConfig) {
             this.waitDurationInOpenState = baseConfig.waitDurationInOpenState;
-<<<<<<< HEAD
             this.waitIntervalFunctionInOpenState = baseConfig.waitIntervalFunctionInOpenState;
-            this.ringBufferSizeInHalfOpenState = baseConfig.ringBufferSizeInHalfOpenState;
-            this.ringBufferSizeInClosedState = baseConfig.ringBufferSizeInClosedState;
-=======
             this.permittedNumberOfCallsInHalfOpenState = baseConfig.permittedNumberOfCallsInHalfOpenState;
             this.slidingWindowSize = baseConfig.slidingWindowSize;
             this.slidingWindowType = baseConfig.slidingWindowType;
             this.minimumNumberOfCalls = baseConfig.minimumNumberOfCalls;
->>>>>>> 2cf580ae
             this.failureRateThreshold = baseConfig.failureRateThreshold;
             this.ignoreExceptions = baseConfig.ignoreExceptions;
             this.recordExceptions = baseConfig.recordExceptions;
@@ -279,14 +257,16 @@
         }
 
         /**
-<<<<<<< HEAD
          * configures the variable wait duration which specifies how long the CircuitBreaker should stay open, before it switches to half open. Useful for exponential back-off
          * @param waitIntervalFunctionInOpenState Interval function that returns wait time as a function of attempts
          * @return the CircuitBreakerConfig.Builder
          */
         public Builder waitIntervalFunctionInOpenState(IntervalFunction waitIntervalFunctionInOpenState) {
             this.waitIntervalFunctionInOpenState = waitIntervalFunctionInOpenState;
-=======
+            return this;
+        }
+
+        /**
          * Configures the duration threshold above which calls are considered as slow and increase the slow calls percentage.
          * Default value is 60 seconds.
          *
@@ -298,18 +278,11 @@
                 throw new IllegalArgumentException("slowCallDurationThreshold must be at least 1[ns]");
             }
             this.slowCallDurationThreshold = slowCallDurationThreshold;
->>>>>>> 2cf580ae
-            return this;
-        }
-
-        /**
-<<<<<<< HEAD
-         * Configures the size of the ring buffer when the CircuitBreaker is half open. The CircuitBreaker stores the success/failure success / failure status of the latest calls in a ring buffer.
-         * For example, if {@code ringBufferSizeInClosedState} is 10, then at least 10 calls must be evaluated, before the failure rate can be calculated.
-         * If only 9 calls have been evaluated the CircuitBreaker will not trip back to closed or open even if all 9 calls have failed.
-=======
+            return this;
+        }
+
+        /**
          * Configures the number of permitted calls when the CircuitBreaker is half open.
->>>>>>> 2cf580ae
          * <p>
          * The size must be greater than 0. Default size is 10.
          *
@@ -557,13 +530,10 @@
         public CircuitBreakerConfig build() {
             CircuitBreakerConfig config = new CircuitBreakerConfig();
             config.waitDurationInOpenState = waitDurationInOpenState;
-<<<<<<< HEAD
             config.waitIntervalFunctionInOpenState = waitIntervalFunctionInOpenState;
-=======
             config.slidingWindowType = slidingWindowType;
             config.slowCallDurationThreshold = slowCallDurationThreshold;
             config.slowCallRateThreshold = slowCallRateThreshold;
->>>>>>> 2cf580ae
             config.failureRateThreshold = failureRateThreshold;
             config.slidingWindowSize = slidingWindowSize;
             config.minimumNumberOfCalls = minimumNumberOfCalls;
