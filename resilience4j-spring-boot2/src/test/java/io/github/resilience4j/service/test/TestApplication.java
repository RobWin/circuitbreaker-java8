--- conflicted
+++ resolved
@@ -1,22 +1,13 @@
 package io.github.resilience4j.service.test;
 
-<<<<<<< HEAD
+import io.github.resilience4j.bulkhead.BulkheadConfig;
 import io.github.resilience4j.bulkhead.ContextPropagator;
-=======
-import io.github.resilience4j.bulkhead.BulkheadConfig;
 import io.github.resilience4j.bulkhead.ThreadPoolBulkheadConfig;
-import io.github.resilience4j.circuitbreaker.CircuitBreakerConfig;
->>>>>>> bb720462
 import io.github.resilience4j.common.bulkhead.configuration.BulkheadConfigCustomizer;
 import io.github.resilience4j.common.bulkhead.configuration.ThreadPoolBulkheadConfigCustomizer;
 import io.github.resilience4j.common.circuitbreaker.configuration.CircuitBreakerConfigCustomizer;
 import io.github.resilience4j.common.ratelimiter.configuration.RateLimiterConfigCustomizer;
 import io.github.resilience4j.common.retry.configuration.RetryConfigCustomizer;
-<<<<<<< HEAD
-=======
-import io.github.resilience4j.ratelimiter.RateLimiterConfig;
-import io.github.resilience4j.retry.RetryConfig;
->>>>>>> bb720462
 import org.springframework.boot.SpringApplication;
 import org.springframework.boot.autoconfigure.SpringBootApplication;
 import org.springframework.cloud.openfeign.EnableFeignClients;
@@ -46,7 +37,9 @@
 
     @Bean
     public BulkheadConfigCustomizer testBulkheadCustomizer() {
-        return BulkheadConfigCustomizer.of("backendCustomizer", builder -> builder.maxConcurrentCalls(20));
+        return BulkheadConfigCustomizer.of(
+            "backendCustomizer",
+            builder -> builder.maxConcurrentCalls(20));
     }
 
     @Bean
@@ -71,8 +64,6 @@
         return RetryConfigCustomizer.of("retryBackendD",
             builder -> builder.maxAttempts(4));
     }
-<<<<<<< HEAD
-=======
 
     @Bean
     public BulkheadConfigCustomizer testBulkheadConfigCustomizer() {
@@ -88,24 +79,4 @@
             }
         };
     }
-
-    @Bean
-    public ThreadPoolBulkheadConfigCustomizer testThreadPoolBulkheadConfigCustomizer() {
-        return new ThreadPoolBulkheadConfigCustomizer() {
-
-            @Override
-            public String name() {
-                return "backendD";
-            }
-
-            @Override
-            public void customize(
-                ThreadPoolBulkheadConfig.Builder configBuilder) {
-                configBuilder.maxThreadPoolSize(2);
-            }
-        };
-    }
-
-
->>>>>>> bb720462
 }