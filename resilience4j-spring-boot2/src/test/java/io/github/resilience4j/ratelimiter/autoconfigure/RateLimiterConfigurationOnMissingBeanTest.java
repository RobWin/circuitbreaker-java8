package io.github.resilience4j.ratelimiter.autoconfigure;

<<<<<<< HEAD
import static org.junit.Assert.assertEquals;


import org.junit.Test;
import org.junit.runner.RunWith;
import org.springframework.beans.factory.annotation.Autowired;
import org.springframework.boot.actuate.autoconfigure.health.HealthIndicatorAutoConfiguration;
import org.springframework.boot.context.properties.EnableConfigurationProperties;
import org.springframework.context.annotation.Bean;
import org.springframework.context.annotation.Configuration;
import org.springframework.test.context.ContextConfiguration;
import org.springframework.test.context.junit4.SpringJUnit4ClassRunner;

=======
>>>>>>> e8f80339
import io.github.resilience4j.TestUtils;
import io.github.resilience4j.consumer.DefaultEventConsumerRegistry;
import io.github.resilience4j.consumer.EventConsumerRegistry;
import io.github.resilience4j.fallback.FallbackDecorators;
import io.github.resilience4j.ratelimiter.RateLimiterConfig;
import io.github.resilience4j.ratelimiter.RateLimiterRegistry;
import io.github.resilience4j.ratelimiter.configure.RateLimiterAspect;
import io.github.resilience4j.ratelimiter.configure.RateLimiterConfiguration;
import io.github.resilience4j.ratelimiter.configure.RateLimiterConfigurationProperties;
import io.github.resilience4j.ratelimiter.event.RateLimiterEvent;
<<<<<<< HEAD
import io.github.resilience4j.ratelimiter.configure.RateLimiterAspectHelper;
=======
import org.junit.Test;
import org.junit.runner.RunWith;
import org.springframework.beans.factory.annotation.Autowired;
import org.springframework.boot.actuate.autoconfigure.health.HealthIndicatorAutoConfiguration;
import org.springframework.boot.context.properties.EnableConfigurationProperties;
import org.springframework.context.annotation.Bean;
import org.springframework.context.annotation.Configuration;
import org.springframework.test.context.ContextConfiguration;
import org.springframework.test.context.junit4.SpringJUnit4ClassRunner;

import java.util.List;

import static org.junit.Assert.assertEquals;
>>>>>>> e8f80339

@RunWith(SpringJUnit4ClassRunner.class)
@ContextConfiguration(classes = {
    HealthIndicatorAutoConfiguration.class,
    RateLimiterConfigurationOnMissingBeanTest.ConfigWithOverrides.class,
    RateLimiterAutoConfiguration.class,
    RateLimiterConfigurationOnMissingBean.class
})
@EnableConfigurationProperties(RateLimiterProperties.class)
public class RateLimiterConfigurationOnMissingBeanTest {

<<<<<<< HEAD
	@Autowired
	public ConfigWithOverrides configWithOverrides;

	@Autowired
	private RateLimiterRegistry rateLimiterRegistry;

	@Autowired
	private RateLimiterAspect rateLimiterAspect;

	@Autowired
	private EventConsumerRegistry<RateLimiterEvent> rateLimiterEventsConsumerRegistry;

	@Test
	public void testAllBeansFromCircuitBreakerConfigurationHasOnMissingBean() throws NoSuchMethodException {
		final Class<RateLimiterConfiguration> originalClass = RateLimiterConfiguration.class;
		final Class<RateLimiterConfigurationOnMissingBean> onMissingBeanClass = RateLimiterConfigurationOnMissingBean.class;
		TestUtils.assertAnnotations(originalClass, onMissingBeanClass);
	}

	@Test
	public void testAllCircuitBreakerConfigurationBeansOverridden() {
		assertEquals(rateLimiterRegistry, configWithOverrides.rateLimiterRegistry);
		assertEquals(rateLimiterAspect, configWithOverrides.rateLimiterAspect);
		assertEquals(rateLimiterEventsConsumerRegistry, configWithOverrides.rateLimiterEventsConsumerRegistry);
	}

	@Configuration
	public static class ConfigWithOverrides {

		public RateLimiterRegistry rateLimiterRegistry;

		public RateLimiterAspect rateLimiterAspect;

		public EventConsumerRegistry<RateLimiterEvent> rateLimiterEventsConsumerRegistry;

		@Bean
		public RateLimiterRegistry rateLimiterRegistry() {
			rateLimiterRegistry = RateLimiterRegistry.of(RateLimiterConfig.ofDefaults());
			return rateLimiterRegistry;
		}

		@Bean
		public RateLimiterAspect rateLimiterAspect(RateLimiterAspectHelper rateLimiterAspectHelper) {
			rateLimiterAspect = new RateLimiterAspect(rateLimiterAspectHelper, new RateLimiterConfigurationProperties());
			return rateLimiterAspect;
		}

		@Bean
		public EventConsumerRegistry<RateLimiterEvent> rateLimiterEventsConsumerRegistry() {
			rateLimiterEventsConsumerRegistry = new DefaultEventConsumerRegistry<>();
			return rateLimiterEventsConsumerRegistry;
		}

	}
=======
    @Autowired
    public ConfigWithOverrides configWithOverrides;

    @Autowired
    private RateLimiterRegistry rateLimiterRegistry;

    @Autowired
    private RateLimiterAspect rateLimiterAspect;

    @Autowired
    private EventConsumerRegistry<RateLimiterEvent> rateLimiterEventsConsumerRegistry;

    @Test
    public void testAllBeansFromCircuitBreakerConfigurationHasOnMissingBean()
        throws NoSuchMethodException {
        final Class<RateLimiterConfiguration> originalClass = RateLimiterConfiguration.class;
        final Class<RateLimiterConfigurationOnMissingBean> onMissingBeanClass = RateLimiterConfigurationOnMissingBean.class;
        TestUtils.assertAnnotations(originalClass, onMissingBeanClass);
    }

    @Test
    public void testAllCircuitBreakerConfigurationBeansOverridden() {
        assertEquals(rateLimiterRegistry, configWithOverrides.rateLimiterRegistry);
        assertEquals(rateLimiterAspect, configWithOverrides.rateLimiterAspect);
        assertEquals(rateLimiterEventsConsumerRegistry,
            configWithOverrides.rateLimiterEventsConsumerRegistry);
    }

    @Configuration
    public static class ConfigWithOverrides {

        public RateLimiterRegistry rateLimiterRegistry;

        public RateLimiterAspect rateLimiterAspect;

        public EventConsumerRegistry<RateLimiterEvent> rateLimiterEventsConsumerRegistry;

        @Bean
        public RateLimiterRegistry rateLimiterRegistry() {
            rateLimiterRegistry = RateLimiterRegistry.of(RateLimiterConfig.ofDefaults());
            return rateLimiterRegistry;
        }

        @Bean
        public RateLimiterAspect rateLimiterAspect(RateLimiterRegistry rateLimiterRegistry,
            @Autowired(required = false) List<RateLimiterAspectExt> rateLimiterAspectExtList,
            FallbackDecorators fallbackDecorators) {
            rateLimiterAspect = new RateLimiterAspect(rateLimiterRegistry,
                new RateLimiterConfigurationProperties(), rateLimiterAspectExtList,
                fallbackDecorators);
            return rateLimiterAspect;
        }

        @Bean
        public EventConsumerRegistry<RateLimiterEvent> rateLimiterEventsConsumerRegistry() {
            rateLimiterEventsConsumerRegistry = new DefaultEventConsumerRegistry<>();
            return rateLimiterEventsConsumerRegistry;
        }

    }
>>>>>>> e8f80339
}<|MERGE_RESOLUTION|>--- conflicted
+++ resolved
@@ -1,9 +1,16 @@
 package io.github.resilience4j.ratelimiter.autoconfigure;
 
-<<<<<<< HEAD
-import static org.junit.Assert.assertEquals;
 
-
+import io.github.resilience4j.TestUtils;
+import io.github.resilience4j.consumer.DefaultEventConsumerRegistry;
+import io.github.resilience4j.consumer.EventConsumerRegistry;
+import io.github.resilience4j.ratelimiter.RateLimiterConfig;
+import io.github.resilience4j.ratelimiter.RateLimiterRegistry;
+import io.github.resilience4j.ratelimiter.configure.RateLimiterAspect;
+import io.github.resilience4j.ratelimiter.configure.RateLimiterConfiguration;
+import io.github.resilience4j.ratelimiter.configure.RateLimiterConfigurationProperties;
+import io.github.resilience4j.ratelimiter.event.RateLimiterEvent;
+import io.github.resilience4j.ratelimiter.configure.RateLimiterAspectHelper;
 import org.junit.Test;
 import org.junit.runner.RunWith;
 import org.springframework.beans.factory.annotation.Autowired;
@@ -14,35 +21,8 @@
 import org.springframework.test.context.ContextConfiguration;
 import org.springframework.test.context.junit4.SpringJUnit4ClassRunner;
 
-=======
->>>>>>> e8f80339
-import io.github.resilience4j.TestUtils;
-import io.github.resilience4j.consumer.DefaultEventConsumerRegistry;
-import io.github.resilience4j.consumer.EventConsumerRegistry;
-import io.github.resilience4j.fallback.FallbackDecorators;
-import io.github.resilience4j.ratelimiter.RateLimiterConfig;
-import io.github.resilience4j.ratelimiter.RateLimiterRegistry;
-import io.github.resilience4j.ratelimiter.configure.RateLimiterAspect;
-import io.github.resilience4j.ratelimiter.configure.RateLimiterConfiguration;
-import io.github.resilience4j.ratelimiter.configure.RateLimiterConfigurationProperties;
-import io.github.resilience4j.ratelimiter.event.RateLimiterEvent;
-<<<<<<< HEAD
-import io.github.resilience4j.ratelimiter.configure.RateLimiterAspectHelper;
-=======
-import org.junit.Test;
-import org.junit.runner.RunWith;
-import org.springframework.beans.factory.annotation.Autowired;
-import org.springframework.boot.actuate.autoconfigure.health.HealthIndicatorAutoConfiguration;
-import org.springframework.boot.context.properties.EnableConfigurationProperties;
-import org.springframework.context.annotation.Bean;
-import org.springframework.context.annotation.Configuration;
-import org.springframework.test.context.ContextConfiguration;
-import org.springframework.test.context.junit4.SpringJUnit4ClassRunner;
-
-import java.util.List;
 
 import static org.junit.Assert.assertEquals;
->>>>>>> e8f80339
 
 @RunWith(SpringJUnit4ClassRunner.class)
 @ContextConfiguration(classes = {
@@ -54,62 +34,6 @@
 @EnableConfigurationProperties(RateLimiterProperties.class)
 public class RateLimiterConfigurationOnMissingBeanTest {
 
-<<<<<<< HEAD
-	@Autowired
-	public ConfigWithOverrides configWithOverrides;
-
-	@Autowired
-	private RateLimiterRegistry rateLimiterRegistry;
-
-	@Autowired
-	private RateLimiterAspect rateLimiterAspect;
-
-	@Autowired
-	private EventConsumerRegistry<RateLimiterEvent> rateLimiterEventsConsumerRegistry;
-
-	@Test
-	public void testAllBeansFromCircuitBreakerConfigurationHasOnMissingBean() throws NoSuchMethodException {
-		final Class<RateLimiterConfiguration> originalClass = RateLimiterConfiguration.class;
-		final Class<RateLimiterConfigurationOnMissingBean> onMissingBeanClass = RateLimiterConfigurationOnMissingBean.class;
-		TestUtils.assertAnnotations(originalClass, onMissingBeanClass);
-	}
-
-	@Test
-	public void testAllCircuitBreakerConfigurationBeansOverridden() {
-		assertEquals(rateLimiterRegistry, configWithOverrides.rateLimiterRegistry);
-		assertEquals(rateLimiterAspect, configWithOverrides.rateLimiterAspect);
-		assertEquals(rateLimiterEventsConsumerRegistry, configWithOverrides.rateLimiterEventsConsumerRegistry);
-	}
-
-	@Configuration
-	public static class ConfigWithOverrides {
-
-		public RateLimiterRegistry rateLimiterRegistry;
-
-		public RateLimiterAspect rateLimiterAspect;
-
-		public EventConsumerRegistry<RateLimiterEvent> rateLimiterEventsConsumerRegistry;
-
-		@Bean
-		public RateLimiterRegistry rateLimiterRegistry() {
-			rateLimiterRegistry = RateLimiterRegistry.of(RateLimiterConfig.ofDefaults());
-			return rateLimiterRegistry;
-		}
-
-		@Bean
-		public RateLimiterAspect rateLimiterAspect(RateLimiterAspectHelper rateLimiterAspectHelper) {
-			rateLimiterAspect = new RateLimiterAspect(rateLimiterAspectHelper, new RateLimiterConfigurationProperties());
-			return rateLimiterAspect;
-		}
-
-		@Bean
-		public EventConsumerRegistry<RateLimiterEvent> rateLimiterEventsConsumerRegistry() {
-			rateLimiterEventsConsumerRegistry = new DefaultEventConsumerRegistry<>();
-			return rateLimiterEventsConsumerRegistry;
-		}
-
-	}
-=======
     @Autowired
     public ConfigWithOverrides configWithOverrides;
 
@@ -123,10 +47,10 @@
     private EventConsumerRegistry<RateLimiterEvent> rateLimiterEventsConsumerRegistry;
 
     @Test
-    public void testAllBeansFromCircuitBreakerConfigurationHasOnMissingBean()
-        throws NoSuchMethodException {
+    public void testAllBeansFromCircuitBreakerConfigurationHasOnMissingBean() throws NoSuchMethodException {
         final Class<RateLimiterConfiguration> originalClass = RateLimiterConfiguration.class;
-        final Class<RateLimiterConfigurationOnMissingBean> onMissingBeanClass = RateLimiterConfigurationOnMissingBean.class;
+        final Class<RateLimiterConfigurationOnMissingBean> onMissingBeanClass
+                = RateLimiterConfigurationOnMissingBean.class;
         TestUtils.assertAnnotations(originalClass, onMissingBeanClass);
     }
 
@@ -134,8 +58,7 @@
     public void testAllCircuitBreakerConfigurationBeansOverridden() {
         assertEquals(rateLimiterRegistry, configWithOverrides.rateLimiterRegistry);
         assertEquals(rateLimiterAspect, configWithOverrides.rateLimiterAspect);
-        assertEquals(rateLimiterEventsConsumerRegistry,
-            configWithOverrides.rateLimiterEventsConsumerRegistry);
+        assertEquals(rateLimiterEventsConsumerRegistry, configWithOverrides.rateLimiterEventsConsumerRegistry);
     }
 
     @Configuration
@@ -154,12 +77,10 @@
         }
 
         @Bean
-        public RateLimiterAspect rateLimiterAspect(RateLimiterRegistry rateLimiterRegistry,
-            @Autowired(required = false) List<RateLimiterAspectExt> rateLimiterAspectExtList,
-            FallbackDecorators fallbackDecorators) {
-            rateLimiterAspect = new RateLimiterAspect(rateLimiterRegistry,
-                new RateLimiterConfigurationProperties(), rateLimiterAspectExtList,
-                fallbackDecorators);
+        public RateLimiterAspect rateLimiterAspect(
+                RateLimiterAspectHelper rateLimiterAspectHelper) {
+            rateLimiterAspect = new RateLimiterAspect(
+                    rateLimiterAspectHelper, new RateLimiterConfigurationProperties());
             return rateLimiterAspect;
         }
 
@@ -170,5 +91,4 @@
         }
 
     }
->>>>>>> e8f80339
 }