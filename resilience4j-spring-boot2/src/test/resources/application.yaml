resilience4j.retry:
  retryAspectOrder: 399
  backends:
    retryBackendA:
      maxRetryAttempts: 3
      waitDuration: 600
      retryExceptionPredicate: io.github.resilience4j.circuitbreaker.RecordFailurePredicate
      retryExceptions:
      - java.io.IOException
      ignoreExceptions:
      - io.github.resilience4j.circuitbreaker.IgnoredException

resilience4j.circuitbreaker:
<<<<<<< HEAD
    circuitBreakerAspectOrder: 400
    sharedConfigs:
        default:
            ringBufferSizeInClosedState: 100
            ringBufferSizeInHalfOpenState: 10
            waitDurationInOpenState: 10000
            failureRateThreshold: 60
            eventConsumerBufferSize: 10
            registerHealthIndicator: true
    backends:
        backendA:
            ringBufferSizeInClosedState: 6
            ringBufferSizeInHalfOpenState: 2
            waitDurationInOpenState: 5s
            failureRateThreshold: 70
            eventConsumerBufferSize: 10
            recordFailurePredicate: io.github.resilience4j.circuitbreaker.RecordFailurePredicate
            recordExceptions:
                - io.github.resilience4j.circuitbreaker.RecordedException
            ignoreExceptions:
                - io.github.resilience4j.circuitbreaker.IgnoredException
        backendB:
            ringBufferSizeInClosedState: 10
            ringBufferSizeInHalfOpenState: 5
            waitDurationInOpenState: 5000
            failureRateThreshold: 50
            eventConsumerBufferSize: 10
            registerHealthIndicator: false
        backendSharedA:
            sharedConfigName: default
        backendSharedB:
            sharedConfigName: default
=======
  circuitBreakerAspectOrder: 400
  backends:
    backendA:
      ringBufferSizeInClosedState: 6
      ringBufferSizeInHalfOpenState: 2
      waitDurationInOpenState: 5s
      failureRateThreshold: 70
      eventConsumerBufferSize: 10
      recordFailurePredicate: io.github.resilience4j.circuitbreaker.RecordFailurePredicate
      recordExceptions:
      - io.github.resilience4j.circuitbreaker.RecordedException
      ignoreExceptions:
      - io.github.resilience4j.circuitbreaker.IgnoredException
    backendB:
      ringBufferSizeInClosedState: 10
      ringBufferSizeInHalfOpenState: 5
      waitDurationInOpenState: 5000
      failureRateThreshold: 50
      eventConsumerBufferSize: 10
      registerHealthIndicator: false
>>>>>>> 1e063a4d

resilience4j.ratelimiter:
  rateLimiterAspectOrder: 401
  limiters:
    backendA:
      limitForPeriod: 10
      limitRefreshPeriodInMillis: 1000
      timeoutInMillis: 0
      subscribeForEvents: true
      registerHealthIndicator: true
    backendB:
      limitForPeriod: 6
      limitRefreshPeriodInMillis: 500
      timeoutInMillis: 3000

management.security.enabled: false
management.endpoints.web.exposure.include: '*'
management.endpoint.health.show-details: always
<|MERGE_RESOLUTION|>--- conflicted
+++ resolved
@@ -11,41 +11,15 @@
       - io.github.resilience4j.circuitbreaker.IgnoredException
 
 resilience4j.circuitbreaker:
-<<<<<<< HEAD
-    circuitBreakerAspectOrder: 400
-    sharedConfigs:
-        default:
-            ringBufferSizeInClosedState: 100
-            ringBufferSizeInHalfOpenState: 10
-            waitDurationInOpenState: 10000
-            failureRateThreshold: 60
-            eventConsumerBufferSize: 10
-            registerHealthIndicator: true
-    backends:
-        backendA:
-            ringBufferSizeInClosedState: 6
-            ringBufferSizeInHalfOpenState: 2
-            waitDurationInOpenState: 5s
-            failureRateThreshold: 70
-            eventConsumerBufferSize: 10
-            recordFailurePredicate: io.github.resilience4j.circuitbreaker.RecordFailurePredicate
-            recordExceptions:
-                - io.github.resilience4j.circuitbreaker.RecordedException
-            ignoreExceptions:
-                - io.github.resilience4j.circuitbreaker.IgnoredException
-        backendB:
-            ringBufferSizeInClosedState: 10
-            ringBufferSizeInHalfOpenState: 5
-            waitDurationInOpenState: 5000
-            failureRateThreshold: 50
-            eventConsumerBufferSize: 10
-            registerHealthIndicator: false
-        backendSharedA:
-            sharedConfigName: default
-        backendSharedB:
-            sharedConfigName: default
-=======
   circuitBreakerAspectOrder: 400
+  sharedConfigs:
+    default:
+      ringBufferSizeInClosedState: 100
+      ringBufferSizeInHalfOpenState: 10
+      waitDurationInOpenState: 10000
+      failureRateThreshold: 60
+      eventConsumerBufferSize: 10
+      registerHealthIndicator: true
   backends:
     backendA:
       ringBufferSizeInClosedState: 6
@@ -65,7 +39,10 @@
       failureRateThreshold: 50
       eventConsumerBufferSize: 10
       registerHealthIndicator: false
->>>>>>> 1e063a4d
+    backendSharedA:
+      sharedConfigName: default
+    backendSharedB:
+      sharedConfigName: default
 
 resilience4j.ratelimiter:
   rateLimiterAspectOrder: 401
