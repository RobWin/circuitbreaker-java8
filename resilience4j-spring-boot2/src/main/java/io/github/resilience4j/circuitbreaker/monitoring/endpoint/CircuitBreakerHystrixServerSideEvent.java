/*
 * Copyright 2020 Vijay Ram
 *
 * Licensed under the Apache License, Version 2.0 (the "License");
 * you may not use this file except in compliance with the License.
 * You may obtain a copy of the License at
 *
 *        http://www.apache.org/licenses/LICENSE-2.0
 *
 * Unless required by applicable law or agreed to in writing, software
 * distributed under the License is distributed on an "AS IS" BASIS,
 * WITHOUT WARRANTIES OR CONDITIONS OF ANY KIND, either express or implied.
 * See the License for the specific language governing permissions and
 * limitations under the License.
 */
package io.github.resilience4j.circuitbreaker.monitoring.endpoint;

import com.fasterxml.jackson.core.JsonProcessingException;
import com.fasterxml.jackson.databind.ObjectMapper;
import io.github.resilience4j.circuitbreaker.CircuitBreaker;
import io.github.resilience4j.circuitbreaker.CircuitBreakerRegistry;
import io.github.resilience4j.circuitbreaker.event.CircuitBreakerEvent;
import io.github.resilience4j.common.circuitbreaker.monitoring.endpoint.CircuitBreakerHystrixStreamEventsDTO;
import io.vavr.collection.Array;
import io.vavr.collection.Seq;
import org.springframework.boot.actuate.endpoint.annotation.Endpoint;
import org.springframework.boot.actuate.endpoint.annotation.ReadOperation;
import org.springframework.boot.actuate.endpoint.annotation.Selector;
import org.springframework.http.codec.ServerSentEvent;
import reactor.core.publisher.Flux;

import java.time.Duration;
import java.util.function.BiFunction;

import static io.github.resilience4j.reactor.adapter.ReactorAdapter.toFlux;
import static org.springframework.http.MediaType.TEXT_EVENT_STREAM_VALUE;

/**
 * This class is used to produce Circuit breaker events as streams in hystrix like fashion
 * <p>
 * The following endpoints are automatically generated and events are produced as Server Sent Event(SSE)
 * curl -vv http://localhost:8090/actuator/hystrixstreamcircuitbreakerevents
 * curl -vv http://localhost:8090/actuator/hystrixstreamcircuitbreakerevents/{circuitbreakername}
 * curl -vv http://localhost:8090/actuator/hystrixstreamcircuitbreakerevents/{circuitbreakername}/{errorType}
 * <p>
 * <p>
 * Note: This SSE data can be easily mapped to hystrix compatible data format (specific K V pairs)
 * and be used in Turbine or hystrix dashboard or vizceral.
 * <p>
 * This is created as a bridge to support the legacy hystrix eco system of monitoring tools especially for
 * those that are migrating from hystrix to resilence4j to continue to use hystrix eco tools.
 *
 * Note:  Please see the example of how to consume SSE event here CircuitBreakerHystrixStreamEventsTest.java
 */

@Endpoint(id = "hystrixstreamcircuitbreakerevents")
public class CircuitBreakerHystrixServerSideEvent {

    private final CircuitBreakerRegistry circuitBreakerRegistry;
    private final ObjectMapper jsonMapper = new ObjectMapper();

    public CircuitBreakerHystrixServerSideEvent(
        CircuitBreakerRegistry circuitBreakerRegistry) {
        this.circuitBreakerRegistry = circuitBreakerRegistry;
    }

    @ReadOperation(produces = TEXT_EVENT_STREAM_VALUE)
    public Flux<ServerSentEvent<String>> getAllCircuitBreakerHystrixStreamEvents() {
        Seq<Flux<CircuitBreakerEvent>> eventStreams = circuitBreakerRegistry.getAllCircuitBreakers()
            .map(
                circuitBreaker -> toFlux(circuitBreaker.getEventPublisher())
            );
        BiFunction<CircuitBreakerEvent, CircuitBreaker, String> data = getCircuitBreakerEventStringFunction();
        return Flux.merge(publishEvents(Array.ofAll(eventStreams)), getHeartbeatStream());
    }

    @ReadOperation(produces = TEXT_EVENT_STREAM_VALUE)
    public Flux<ServerSentEvent<String>> getHystrixStreamEventsFilteredByCircuitBreakerName(
        @Selector String name) {
<<<<<<< HEAD

        CircuitBreaker circuitBreaker = getCircuitBreaker(name);
        Flux<CircuitBreakerEvent> eventStream = toFlux(circuitBreaker.getEventPublisher());
        return Flux.merge(publishEvents(Array.of(eventStream)), getHeartbeatStream());
=======
        CircuitBreaker givenCircuitBreaker = getCircuitBreaker(name);
        Seq<Flux<CircuitBreakerEvent>> eventStream = circuitBreakerRegistry.getAllCircuitBreakers()
            .filter(
                circuitBreaker -> circuitBreaker.getName().equals(givenCircuitBreaker.getName())
            ).map(
                circuitBreaker -> toFlux(circuitBreaker.getEventPublisher())
            );
        BiFunction<CircuitBreakerEvent, CircuitBreaker, String> data = getCircuitBreakerEventStringFunction();
        return Flux.merge(eventStream).map(
            cbEvent -> ServerSentEvent.<String>builder()
                .id(cbEvent.getCircuitBreakerName())
                .event(cbEvent.getEventType().name())
                .data(data.apply(cbEvent, givenCircuitBreaker))
                .build()
        );
>>>>>>> dd356cb1
    }

    @ReadOperation(produces = TEXT_EVENT_STREAM_VALUE)
    public Flux<ServerSentEvent<String>> getHystrixStreamEventsFilteredByCircuitBreakerNameAndEventType(
        @Selector String name, @Selector String eventType) {

        CircuitBreaker givenCircuitBreaker = getCircuitBreaker(name);
        Seq<Flux<CircuitBreakerEvent>> eventStream = circuitBreakerRegistry.getAllCircuitBreakers()
            .filter(circuitBreaker -> circuitBreaker.getName().equals(givenCircuitBreaker.getName()))
            .map(
                circuitBreaker -> toFlux(circuitBreaker.getEventPublisher())
            );
<<<<<<< HEAD
        return Flux.merge(publishEvents(Array.of(eventStream)), getHeartbeatStream());
=======
        BiFunction<CircuitBreakerEvent, CircuitBreaker, String> data = getCircuitBreakerEventStringFunction();
        return Flux.merge(eventStream)
            .filter(event -> event.getEventType() == CircuitBreakerEvent.Type.valueOf(eventType.toUpperCase()))
            .map(cbEvent -> ServerSentEvent.<String>builder()
                .id(cbEvent.getCircuitBreakerName())
                .event(cbEvent.getEventType().name())
                .data(data.apply(cbEvent, givenCircuitBreaker))
                .build()
            );
>>>>>>> dd356cb1
    }

    private BiFunction<CircuitBreakerEvent, CircuitBreaker, String> getCircuitBreakerEventStringFunction() {
        return (cbEvent, cb) -> {
            try {
                return jsonMapper.writeValueAsString(
                    new CircuitBreakerHystrixStreamEventsDTO(cbEvent,
                        cb.getState(),
                        cb.getMetrics(),
                        cb.getCircuitBreakerConfig()
                    )
                );
            } catch (JsonProcessingException e) {
                /* ignore silently */
            }
            return "";
        };
    }

    private CircuitBreaker getCircuitBreaker(String circuitBreakerName) {
        return circuitBreakerRegistry.circuitBreaker(circuitBreakerName);
    }

    private Flux<ServerSentEvent<String>> getHeartbeatStream() {
        return Flux.interval(Duration.ofSeconds(1))
            .map(i -> ServerSentEvent.<String>builder().event("ping").build());
    }

    private Flux<ServerSentEvent<String>> publishEvents(Seq<Flux<CircuitBreakerEvent>> eventStreams) {
        BiFunction<CircuitBreakerEvent, CircuitBreaker, String> circuitBreakerEventDataFn = getCircuitBreakerEventStringFunction();
        return Flux.merge(eventStreams)
            .onBackpressureDrop()
            .delayElements(Duration.ofMillis(100))
            .map(cbEvent ->
                ServerSentEvent.<String>builder()
                    .id(cbEvent.getCircuitBreakerName())
                    .event(cbEvent.getEventType().name())
                    .data(circuitBreakerEventDataFn.apply(cbEvent, getCircuitBreaker(cbEvent.getCircuitBreakerName())))
                    .build()
            );
    }
}
<|MERGE_RESOLUTION|>--- conflicted
+++ resolved
@@ -77,28 +77,11 @@
     @ReadOperation(produces = TEXT_EVENT_STREAM_VALUE)
     public Flux<ServerSentEvent<String>> getHystrixStreamEventsFilteredByCircuitBreakerName(
         @Selector String name) {
-<<<<<<< HEAD
 
         CircuitBreaker circuitBreaker = getCircuitBreaker(name);
         Flux<CircuitBreakerEvent> eventStream = toFlux(circuitBreaker.getEventPublisher());
         return Flux.merge(publishEvents(Array.of(eventStream)), getHeartbeatStream());
-=======
-        CircuitBreaker givenCircuitBreaker = getCircuitBreaker(name);
-        Seq<Flux<CircuitBreakerEvent>> eventStream = circuitBreakerRegistry.getAllCircuitBreakers()
-            .filter(
-                circuitBreaker -> circuitBreaker.getName().equals(givenCircuitBreaker.getName())
-            ).map(
-                circuitBreaker -> toFlux(circuitBreaker.getEventPublisher())
-            );
-        BiFunction<CircuitBreakerEvent, CircuitBreaker, String> data = getCircuitBreakerEventStringFunction();
-        return Flux.merge(eventStream).map(
-            cbEvent -> ServerSentEvent.<String>builder()
-                .id(cbEvent.getCircuitBreakerName())
-                .event(cbEvent.getEventType().name())
-                .data(data.apply(cbEvent, givenCircuitBreaker))
-                .build()
-        );
->>>>>>> dd356cb1
+
     }
 
     @ReadOperation(produces = TEXT_EVENT_STREAM_VALUE)
@@ -111,19 +94,8 @@
             .map(
                 circuitBreaker -> toFlux(circuitBreaker.getEventPublisher())
             );
-<<<<<<< HEAD
         return Flux.merge(publishEvents(Array.of(eventStream)), getHeartbeatStream());
-=======
-        BiFunction<CircuitBreakerEvent, CircuitBreaker, String> data = getCircuitBreakerEventStringFunction();
-        return Flux.merge(eventStream)
-            .filter(event -> event.getEventType() == CircuitBreakerEvent.Type.valueOf(eventType.toUpperCase()))
-            .map(cbEvent -> ServerSentEvent.<String>builder()
-                .id(cbEvent.getCircuitBreakerName())
-                .event(cbEvent.getEventType().name())
-                .data(data.apply(cbEvent, givenCircuitBreaker))
-                .build()
-            );
->>>>>>> dd356cb1
+
     }
 
     private BiFunction<CircuitBreakerEvent, CircuitBreaker, String> getCircuitBreakerEventStringFunction() {
